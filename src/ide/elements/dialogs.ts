--- conflicted
+++ resolved
@@ -19,8 +19,6 @@
 import { tryStopModal } from "./../tgui";
 import { buttons } from "./commands";
 import * as ide from "./index";
-<<<<<<< HEAD
-=======
 import { updateControls } from "./utils";
 import {
 	decodeJWT,
@@ -38,7 +36,6 @@
 	Repo,
 	startGitLoginFlow,
 } from "../git_logic";
->>>>>>> 54957412
 
 export let parseOptions: ParseOptions = defaultParseOptions;
 
