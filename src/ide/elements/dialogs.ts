import { defaultParseOptions, ParseOptions } from "../../lang/parser";
import {
	FileID,
<<<<<<< HEAD
	fileIDHasNamespace,
	fileIDToContextDependentFilename,
=======
>>>>>>> e0d1d764
	fileIDToHumanFriendly,
	isLoadableFileID,
	LoadableFileID,
	localstorageFileID,
<<<<<<< HEAD
	LocalStorageFileID,
	ProjectFileID,
} from "../../lang/parser/file_id";
import { closeProjectEditorTabsRecursively } from "../editor/editor";
import {
	deleteProject,
	getCurrentProject,
	getProjectPath,
	InvalidProjectName,
	listProjects,
	recurseDirectory,
	setCurrentProject,
	simplifyPath,
	tryCreateProject,
} from "../projects-fs";
=======
} from "../../lang/parser/file_id";
>>>>>>> e0d1d764
import * as tgui from "./../tgui";
import { tryStopModal } from "./../tgui";
import { buttons } from "./commands";
import * as ide from "./index";

export let parseOptions: ParseOptions = defaultParseOptions;

/**
 * Check if the document has been changed and when this is the case, ask the user to discard the changes,
 * by opening a dialog. In this case the confirmFileDiscard returns directly after creating the dialog.
 * When the document was not changed, or the user allows to discard the changes the function onConfirm is
 * called.
 */
export function confirmFileDiscard(name: FileID, onConfirm: () => any) {
	tgui.msgBox({
		prompt: "The document may have unsaved changes.\nDo you want to discard the code?",
		icon: tgui.msgBoxQuestion,
		title: fileIDToHumanFriendly(name),
		buttons: [
			{ text: "Discard", onClick: onConfirm, isDefault: true },
			{ text: "Cancel" },
		],
	});
}

export function confirmFileOverwrite(name: string, onConfirm: () => any) {
	tgui.msgBox({
		prompt:
			"A document named " +
			name +
			" already exists.\nDo you want to overwrite it?",
		icon: tgui.msgBoxQuestion,
		title: name,
		buttons: [
			{ text: "Overwrite", onClick: onConfirm, isDefault: true },
			{ text: "Cancel" },
		],
	});
}

type Config = {
	options: ParseOptions;
	hotkeys: string[];
	theme: tgui.ThemeConfiguration;
	tabs: any;
	open: LoadableFileID[];
	main: FileID;
	active: LoadableFileID | null;
};

/**
 * Load hotkeys & other settings
 */
export function loadConfig() {
	let str = localStorage.getItem("tscript.ide.config");
	let config: Config | null = null;
	if (str) {
		config = JSON.parse(str) as Config;
		if (config.hasOwnProperty("hotkeys")) {
			let n = Math.min(buttons.length, config.hotkeys.length);
			for (let i = 0; i < n; i++) {
				buttons[i].hotkey = config.hotkeys[i];
			}
		}
		if (config.hasOwnProperty("options")) {
			parseOptions = {
				...defaultParseOptions,
				...config.options,
			};
		}

		const configuredTheme = config.theme;
		tgui.setThemeConfig(
			tgui.isThemeConfig(configuredTheme) ? configuredTheme : "default"
		);
	}
	return config;
}

/**
 * Save hotkeys
 */
export function saveConfig() {
	const editorsState = ide.collection.getSerializedState();
	let config: Config = {
		options: parseOptions,
		hotkeys: [],
		theme: tgui.getThemeConfig(),
		tabs: ide.tab_config,
		open: editorsState.open.filter(isLoadableFileID),
		main: ide.getRunSelection(),
		active: editorsState.active,
	};
	for (let i = 0; i < buttons.length; i++) {
		config.hotkeys.push(buttons[i].hotkey);
	}
	localStorage.setItem("tscript.ide.config", JSON.stringify(config));
}

export function configDlg() {
	let dlg = tgui.createModal({
		title: "Configuration",
		scalesize: [0.5, 0.5],
		minsize: [370, 270],
		buttons: [{ text: "Done", isDefault: true }],
		onClose: saveConfig,
	});
	let div_hotkey = tgui.createElement({
		parent: dlg.content,
		type: "div",
	});
	let h3_hotkey = tgui.createElement({
		parent: div_hotkey,
		type: "h3",
		text: "Configure Hotkeys",
	});
	let p_hotkey = tgui.createElement({
		parent: div_hotkey,
		type: "p",
		text: "Click a button to configure its hotkey.",
	});

	let dlg_buttons = new Array();
	let div_buttons = tgui.createElement({
		parent: div_hotkey,
		type: "div",
		classname: "ide-toolbar",
	});
	let curgroup: string = buttons[0].group;
	for (let i = 0; i < buttons.length; i++) {
		let description = Object.assign({}, buttons[i]);

		if (description.group !== curgroup) {
			tgui.createElement({
				type: "div",
				parent: div_buttons,
				classname: "tgui tgui-control tgui-toolbar-separator",
			});
			curgroup = description.group;
		}

		description.width = 20;
		description.height = 20;
		description.style = { float: "left", height: "22px" };
		if (description.hotkey)
			description.tooltip += " (" + description.hotkey + ")";
		delete description.hotkey;
		description.parent = div_buttons;
		{
			let btn = i;
			description.click = function () {
				let dlg = tgui.createModal({
					title: "Set hotkey",
					scalesize: [0.3, 0.3],
					minsize: [340, 220],
					buttons: [{ text: "Cancel" }],
					onClose: saveConfig,
				});
				let icon = tgui.createIcon({
					parent: dlg.content,
					width: 20,
					height: 20,
					icon: buttons[btn].icon,
					style: {
						position: "absolute",
						left: "15px",
						top: "16px",
					},
				});

				tgui.createElement({
					parent: dlg.content,
					type: "label",
					text: buttons[btn].tooltip,
					style: {
						position: "absolute",
						left: "50px",
						top: "16px",
						right: "15px",
					},
				});
				tgui.createElement({
					parent: dlg.content,
					type: "label",
					text:
						"Current hotkey: " +
						(buttons[btn].hotkey ? buttons[btn].hotkey : "<None>"),
					style: {
						position: "absolute",
						left: "50px",
						top: "46px",
						right: "15px",
					},
				});
				tgui.createElement({
					parent: dlg.content,
					type: "label",
					text: "Press the hotkey to assign, or press escape to remove the current hotkey",
					style: {
						position: "absolute",
						left: "15px",
						top: "106px",
						right: "15px",
					},
				});

				dlg.onKeyDownOverride = true; // Do not handle [escape]
				dlg.onKeyDown = function (event) {
					event.preventDefault();
					event.stopPropagation();

					let key = event.key;
					if (
						key === "Shift" ||
						key === "Control" ||
						key === "Alt" ||
						key === "OS" ||
						key === "Meta"
					)
						return;
					if (buttons[btn].hotkey) {
						tgui.setTooltip(
							buttons[btn].control.dom,
							buttons[btn].tooltip
						);
						tgui.setTooltip(
							dlg_buttons[btn].dom as any,
							buttons[btn].tooltip
						);
						tgui.releaseHotkey(buttons[btn].hotkey);
						delete buttons[btn].hotkey;
					}
					if (key === "Escape") {
						tgui.stopModal();
						return false;
					}

					if (event.altKey) key = "alt-" + key;
					if (event.ctrlKey) key = "control-" + key;
					if (event.shiftKey) key = "shift-" + key;
					key = tgui.normalizeHotkey(key);

					if (tgui.hotkey(key)) {
						alert("hotkey " + key + " is already in use");
					} else {
						buttons[btn].hotkey = key;
						tgui.setHotkey(key, buttons[btn].click);
						tgui.setTooltip(
							buttons[btn].control.dom,
							buttons[btn].tooltip + " (" + key + ")"
						);
						tgui.setTooltip(
							dlg_buttons[btn].dom,
							buttons[btn].tooltip + " (" + key + ")"
						);
						tgui.stopModal();
					}
					return false;
				};

				tgui.startModal(dlg);
			};
		}
		dlg_buttons.push(tgui.createButton(description));
	}

	{
		// Appearance
		let checked = "";

		let div_appearance = tgui.createElement({
			parent: dlg.content,
			type: "div",
		});
		let h3_appearance = tgui.createElement({
			parent: div_appearance,
			type: "h3",
			style: { "margin-top": "20px" },
			text: "Appearance",
		});
		let p_appearance = tgui.createElement({
			parent: div_appearance,
			type: "p",
		});
		const themes: { id: tgui.ThemeConfiguration; display: string }[] = [
			{ id: "default", display: "System Default" },
			{ id: "light", display: "Light" },
			{ id: "dark", display: "Dark" },
		];

		let lbl = tgui.createElement({
			parent: p_appearance,
			type: "label",
			html: "Theme",
			properties: { for: "selTheme" },
			style: { "padding-right": "5px" },
		});
		let sel = tgui.createElement({
			parent: p_appearance,
			type: "select",
			classname: "tgui-modal-dropdown",
			id: "selTheme",
			properties: { size: "1" },
		});

		for (let t of themes) {
			let opt = tgui.createElement({
				parent: sel,
				type: "option",
				properties: { value: t.id },
				style: { width: "100px" },
				html: t.display,
			});
		}
		sel.value = tgui.getThemeConfig();
		sel.addEventListener("change", () => {
			const theme = sel.value as tgui.ThemeConfiguration;
			tgui.setThemeConfig(theme);
		});
	}

	{
		// Coding Style
		let checked = "";

		let div_codingStyle = tgui.createElement({
			parent: dlg.content,
			type: "div",
		});
		let h3_codingStyle = tgui.createElement({
			parent: div_codingStyle,
			type: "h3",
			style: { "margin-top": "20px" },
			text: "Coding Style",
		});
		let p_codingStyle = tgui.createElement({
			parent: div_codingStyle,
			type: "p",
		});
		let checkbox = tgui.createElement({
			parent: p_codingStyle,
			type: "input",
			id: "chkCodingStyle",
			properties: { type: "checkbox" },
			click: function (event) {
				parseOptions.checkstyle = checkbox.checked;
			},
		});
		let lbl = tgui.createElement({
			parent: p_codingStyle,
			type: "label",
			html: "Enable style errors",
			properties: { for: "chkCodingStyle" },
			style: { "padding-left": "5px" },
		});
		if (parseOptions.checkstyle) checkbox.checked = true;
	}

	tgui.startModal(dlg);
}

export const fileDlgSize = {
	scalesize: [0.5, 0.7],
	minsize: [440, 260],
} as const;

export function loadFileProjDlg() {
	const title = "Load file";
	let fileView: FileDlgView,
		projectView: FileDlgView,
		currentView: FileDlgView;
	/** Whether the modal wasn't yet closed */
	const ctxBase = {
		clickConfirmation: simulateClickConfirmation,
	};
	fileView = createFileDlgFileView("", false, loadFile, {
		...ctxBase,
		switchView: switchToProjectView,
	});
	projectView = createFileDlgProjectView({
		...ctxBase,
		switchView: switchToFileView,
	});
	currentView = fileView;

	// create dialog and its controls
	const confirmationBtn = {
		text: "Load",
		isDefault: true,
		onClick: onClickConfirmation,
	};
	let dlg = tgui.createModal({
		title: title,
		minsize: [...fileDlgSize.minsize],
		scalesize: [...fileDlgSize.scalesize],
		buttons: [confirmationBtn, { text: "Cancel" }],
		enterConfirms: true,
	});

	tgui.startModal(dlg);
	updateView();
	return dlg;

	function switchToProjectView() {
		currentView = projectView;
		dlg.setTitle("Load project");
		updateView();
	}

	function switchToFileView() {
		currentView = fileView;
		dlg.setTitle(title);
		updateView();
	}

	async function onClickConfirmation() {
		return await currentView.onClickConfirmation();
	}

	function updateView() {
		dlg.content.replaceChildren(currentView.element);
		currentView.onAttached();
	}

	async function loadFile(name: string) {
		let ed = ide.collection.getEditor(localstorageFileID(name));
		if (ed) {
			ed.editorView.focus();
			return;
		}

		await ide.collection.openEditorFromFile(localstorageFileID(name));
	}

	function simulateClickConfirmation() {
		dlg.pressButton(confirmationBtn);
	}
}

/**
 * Helper function for creating a dialog containing a FileView with a text input
 * field, title "Save file as...", confirm button text "Save", and no alternate
 * view (no switchView).
 * @returns modal
 */
export function saveAsDialog(
	initFilename: string | null,
	onConfirm: (filename: string) => void
) {
	const fileView = createFileDlgFileView(
		initFilename ?? "",
		true,
		onConfirm,
		{
			switchView: null,
			clickConfirmation: () => dlg.pressButton(confirmationButton),
		}
	);
	const confirmationButton = {
		text: "Save",
		isDefault: true,
		onClick: () => fileView.onClickConfirmation(),
	};
	let dlg = tgui.createModal({
		title: "Save file as ...",
		minsize: [...fileDlgSize.minsize],
		scalesize: [...fileDlgSize.scalesize],
		buttons: [confirmationButton, { text: "Cancel" }],
		enterConfirms: true,
	});

	tgui.startModal(dlg);
	dlg.content.replaceChildren(fileView.element);
	return dlg;
}

interface FileViewContext {
	/**
	 * callback for when the other view should be displayed. Set to null to
	 * remove button for switching views
	 */
	switchView: (() => void) | null;
	/** Simulates clicking on the confirmation button */
	clickConfirmation: () => void;
}

interface FileViewDescription {
	/**
	 * Item that is initially considered the current item, and if
	 * `includeInputField=true`, then also the value of the input field.
	 */
	initItem: string;
	/**
	 * Include an text input field in the view, which sets the value of the
	 * current item.
	 */
	includeInputField: boolean;
	initItemListP: Promise<string[]>;
	/** Callback for when the delete button / Del is pressed */
	onClickDelete: () => void;
	/** Callback for when the modal is confirmed / an item is double clicked */
	onClickConfirmation: () => boolean | Promise<boolean>;
	deleteBtnText: string;
	inputFieldPlaceholder: string;
	switchBtnText: string;
	/** E.g., "file", "project". Used for the status text */
	itemTerm: string;
}

type FileDlgViewLaterContent = {
	/** list displaying the items */
	readonly list: HTMLSelectElement;
	/**
	 * current list of items (which may be different from the initial list)
	 */
	readonly items: string[];
	/**
	 * Element containing at .value the currently selected item. If
	 * #ctx.includeInputField, then this is an HTMLInputElement, otherwise
	 * a dummy.
	 */
	readonly name: { value: string } | HTMLInputElement;
};

/**
 * Represents an HTML element that renders a list of items, which can be
 * selected, opened/saved as (onClickConfirmation), and deleted.
 */
class FileDlgView {
	/** Element containinng the view */
	readonly element: HTMLElement;
	/** Original description this View was created with */
	readonly #dsc: FileViewDescription;
	/** Original context this View was created with */
	readonly #ctx: FileViewContext;
	/** Element displaying the status */
	readonly #status: HTMLLabelElement;
	/**
	 * Resolves once fully rendered. Might not be resolved (if the modal closed
	 * beforehand)
	 */
	readonly fullyRendered: Promise<void>;
	/** set once the items have loaded and have been rendered */
	#laterContent: FileDlgViewLaterContent | null = null;
	readonly #laterContentP: Promise<FileDlgViewLaterContent>;

	constructor(dsc: FileViewDescription, ctx: FileViewContext) {
		this.#dsc = dsc;
		this.#ctx = ctx;

		const container = tgui.createElement({
			type: "div",
			style: {
				display: "flex",
				flexDirection: "column",
				justifyContent: "space-between",
				height: "100%",
				width: "100%",
			},
		});

		let toolbar = tgui.createElement({
			parent: container,
			type: "div",
			style: {
				display: "flex",
				"flex-direction": "row",
				"justify-content": "space-between",
				width: "100%",
				height: "25px",
				"margin-top": "7px",
			},
		});
		// toolbar
		let deleteBtn = tgui.createElement({
			parent: toolbar,
			type: "button",
			style: {
				width: "100px",
				height: "100%",
				"margin-right": "10px",
			},
			text: dsc.deleteBtnText,
			click: dsc.onClickDelete,
			classname: "tgui-modal-button",
		});
		deleteBtn.disabled = true;

		this.#status = tgui.createElement({
			parent: toolbar,
			type: "label",
			style: {
				flex: "1",
				height: "100%",
				"white-space": "nowrap",
			},
			text: "",
			classname: "tgui-status-box",
		});

		if (ctx.switchView !== null) {
			// switch button
			tgui.createElement({
				parent: toolbar,
				type: "button",
				style: {
					height: "100%",
					marginLeft: "auto",
					padding: "0px 10px",
					//display: "inline-flex",
					//alignItems: "center",
				},
				text: dsc.switchBtnText,
				click: ctx.switchView,
				classname: "tgui-modal-button",
			});
		}
		// end toolbar

		let laterContentRes: (value: FileDlgViewLaterContent) => void;
		this.#laterContentP = new Promise<FileDlgViewLaterContent>(
			(res) => (laterContentRes = res)
		);
		this.fullyRendered = this.#laterContentP.then(() => undefined);
		// render rest once items are ready
		dsc.initItemListP.then((initItemList) => {
			const items = [...initItemList];

			const list = tgui.createElement({
				parent: container,
				type: "select",
				properties: {
					size: Math.max(2, items.length).toString(),
					multiple: "false",
				},
				classname: "tgui-list-box",
				style: {
					flex: "auto",
					//background: "#fff",
					margin: "7px 0px",
					overflow: "scroll",
				},
			});
			let name = { value: dsc.initItem };
			if (dsc.includeInputField) {
				name = tgui.createElement({
					parent: container,
					type: "input",
					style: {
						height: "25px",
						//background: "#fff",
						margin: "0 0px 7px 0px",
					},
					classname: "tgui-text-box",
					properties: {
						type: "text",
						placeholder: dsc.inputFieldPlaceholder,
						value: dsc.initItem,
					},
				});
			}

			// populate options
			for (let i = 0; i < items.length; i++) {
				let option = new Option(items[i], items[i]);
				list.options[i] = option;
			}

			// event handlers
			list.addEventListener("change", (event: any) => {
				if (event.target && event.target!.value)
					name!.value = event.target!.value;
			});
			list.addEventListener("keydown", (event) => {
				if (event.key === "Backspace" || event.key === "Delete") {
					event.preventDefault();
					event.stopPropagation();
					dsc.onClickDelete();
				}
			});
			list.addEventListener("dblclick", (event) => {
				event.preventDefault();
				event.stopPropagation();
				this.#ctx.clickConfirmation();
				return false;
			});
			deleteBtn.disabled = false;

			this.#laterContent = {
				list,
				name,
				items,
			};
			laterContentRes(this.#laterContent);
		});

		this.element = container;
	}

	/**
	 * Needs to be called after the view was attached to a parent (switched to).
	 * Schedules focusing the input field (if present)
	 */
	onAttached() {
		this.#laterContentP.then((laterContent) => {
			if (
				laterContent.name instanceof HTMLInputElement &&
				laterContent.name.isConnected
			) {
				laterContent.name.focus();
			}
		});
	}

	/**
	 * Event handler for when the primary action on items in the list is
	 * performed (e.g., open or save). Use `this.getSelectedItem()` to get the
	 * item the operation pertains to.
	 *
	 * @returns
	 * true when the dialog should remain open (see `ModalButton.onClick`)
	 */
	async onClickConfirmation(): Promise<boolean> {
		return await this.#dsc.onClickConfirmation();
	}

	/**
	 * Get the relevant item. This is resolved as follows:
	 *	- If the input field was created (includeInputField=true), then takes its value
	 *	- Otherwise, if an item was selected, return it
	 *	- Otherwise, if the promise of the list of items has resolved, return
	 *	  the inital item passed as initItem
	 *	- Otherwise, return null
	 */
	getSelectedItem(): string | null {
		return this.#laterContent === null
			? null
			: this.#laterContent.name.value;
	}

	/** Remove an item from the list */
	removeItemFromList(item: string) {
		if (this.#laterContent === null) {
			this.#laterContentP.then(() => {
				this.removeItemFromList(item);
			});
			return;
		}

		const idx = this.#laterContent.items.indexOf(item);
		if (idx >= 0) {
			this.#laterContent.items.splice(idx, 1);
			this.#laterContent.list.remove(idx);
		}
	}

	/**
	 * Get the current list of items, null if the promise wasn't resolved yet
	 */
	getItems(): string[] | null {
		return this.#laterContent?.items ?? null;
	}

	isFullyRendered(): boolean {
		return this.#laterContent !== null;
	}

	/**
	 * Computes and updates status text like "5 documents" (if itemTerm="document")
	 */
	updateStatusText() {
		let text: string;
		if (this.#laterContent === null) {
			text = "Loading...";
		} else {
			const items = this.#laterContent.items;
			text =
				(items.length > 0 ? items.length : "No") +
				" " +
				this.#dsc.itemTerm +
				(items.length === 1 ? "" : "s");
		}
		this.#status.innerText = text;
	}
}

export function createFileDlgFileView(
	filename: string,
	allowNewFilename: boolean,
	onOkay: (filename: string) => Promise<void> | void,
	ctx: FileViewContext
): FileDlgView {
	let ret: FileDlgView;

	// 10px horizontal spacing
	//  7px vertical spacing
	// populate array of existing files
	let files: string[] = new Array();
	for (let key in localStorage) {
		if (key.substring(0, 13) === "tscript.code.")
			files.push(key.substring(13));
	}
	files.sort();

	// return true on failure, that is when the dialog should be kept open
	let onFileConfirmation = async function () {
		let fn = ret.getSelectedItem();
		if (fn === null) return true;
		if (fn != "") {
			if (allowNewFilename || files.indexOf(fn) >= 0) {
				await onOkay(fn);
				return false; // close dialog
			}
		}
		return true; // keep dialog open
	};

	ret = new FileDlgView(
		{
			initItem: filename,
			includeInputField: allowNewFilename,
			initItemListP: Promise.resolve(files),
			onClickDelete: () => {
				const selectedFile = ret.getSelectedItem();
				if (selectedFile !== null) deleteFile(selectedFile);
			},
			onClickConfirmation: onFileConfirmation,
			deleteBtnText: "Delete file",
			inputFieldPlaceholder: "Filename",
			switchBtnText: "Show projects",
			itemTerm: "document",
		},
		ctx
	);

	const updateStatusText = () => ret.updateStatusText();
	updateStatusText();
	ret.fullyRendered.then(updateStatusText);
	return ret;

	function deleteFile(filename: string) {
<<<<<<< HEAD
		if (ret.getItems()?.includes(filename)) {
=======
		let index = files.indexOf(filename);
		if (index >= 0) {
>>>>>>> e0d1d764
			let onDelete = () => {
				ide.collection.getEditor(localstorageFileID(filename))?.close();
				localStorage.removeItem("tscript.code." + filename);
				ret.removeItemFromList(filename);
				updateStatusText();
			};

			deleteFileDlg(filename, onDelete);
		}
	}
}

function createFileDlgProjectView(ctx: FileViewContext): FileDlgView {
	const projs = listProjects().then((projs) => projs.sort());
	const ret = new FileDlgView(
		{
			initItem: getCurrentProject() ?? "",
			includeInputField: true,
			initItemListP: projs,
			onClickDelete: handleDelete,
			onClickConfirmation,
			deleteBtnText: "Delete project",
			inputFieldPlaceholder: "New project",
			switchBtnText: "Show files",
			itemTerm: "project",
		},
		ctx
	);
	ret.updateStatusText();
	ret.fullyRendered.then(() => ret.updateStatusText());
	return ret;

	function handleDelete() {
		const proj = ret.getSelectedItem();
		if (proj === null) {
			return;
		}
		if (!ret.getItems()!.includes(proj)) {
			return;
		}

		const onDeleteConfirm = async () => {
			await closeProjectEditorTabsRecursively(proj, "/");
			await deleteProject(proj);
			ret.removeItemFromList(proj);
			ret.updateStatusText();
			return false;
		};
		let msgBoxOpen = true;

		let msgBox = tgui.msgBox({
			title: "Delete project",
			icon: tgui.msgBoxExclamation,
			prompt: 'Delete project "' + proj + '"\nAre you sure?',
			buttons: [
				{
					text: "Delete",
					isDefault: true,
					onClick: () => {
						onDeleteConfirm().then((keepOpen) => {
							if (!keepOpen && msgBoxOpen) {
								tryStopModal(msgBox);
							}
						});
						return true;
					},
				},
				{ text: "Cancel" },
			],
			onClose: () => {
				msgBoxOpen = false;
			},
		});
	}

	async function onClickConfirmation() {
		const proj = ret.getSelectedItem();
		if (proj === null) {
			return true;
		}
		try {
			await tryCreateProject(proj);
		} catch (e) {
			if (e instanceof InvalidProjectName) {
				tgui.msgBox({
					title: "Invalid project name",
					prompt: e.reason,
					enterConfirms: true,
					buttons: [
						{
							text: "Okay",
							isDefault: true,
						},
					],
				});
				return true;
			} else {
				throw e;
			}
		} finally {
		}
		await setCurrentProject(proj);
		return false;
	}
}

/**
 * @param onDelete See `ModalButton.onClick` for meaning of return value
 */
export function deleteFileDlg(
	filename: string,
	onDelete: () => boolean | Promise<boolean> | void
): void {
	tgui.msgBox({
		title: "Delete file",
		icon: tgui.msgBoxExclamation,
		prompt: 'Delete file "' + filename + '"\nAre you sure?',
		buttons: [
			{ text: "Delete", isDefault: true, onClick: onDelete },
			{ text: "Cancel" },
		],
	});
}

/**
 * @param onOkay See `ModalButton.onClick` for meaning of return value
 *	If it is a promise, the modal is kept open and depending on the value it
 *	resolves to it is closed upon resolution.
 */
export function tabNameDlg(
	onOkay: (filename: string) => boolean | Promise<boolean> | void,
	title: string = "New tab",
	defaultInput: string | undefined = undefined
) {
	// return true on failure, that is when the dialog should be kept open
	let onFileConfirmation = function () {
		return onOkay(name.value);
	};

	// create dialog and its controls
	let modal = tgui.createModal({
		title,
		scalesize: [0, 0],
		minsize: [330, 120],
		buttons: [
			{
				text: "Confirm",
				isDefault: true,
				onClick: onFileConfirmation,
			},
			{ text: "Cancel" },
		],
		enterConfirms: true,
		contentstyle: {
			display: "flex",
			"align-items": "center",
		},
	});

	let name = { value: "" };
	const inputProps: Record<string, string> = {
		type: "text",
		placeholder: "Filename",
	};
	if (defaultInput !== undefined) {
		inputProps.value = defaultInput;
	}
	name = tgui.createElement({
		parent: modal.content,
		type: "input",
		style: {
			width: "100%",
			height: "25px",
			"margin-vertical": "7px",
		},
		classname: "tgui-text-box",
		properties: inputProps,
	});

	tgui.startModal(modal);
}<|MERGE_RESOLUTION|>--- conflicted
+++ resolved
@@ -1,34 +1,20 @@
 import { defaultParseOptions, ParseOptions } from "../../lang/parser";
 import {
 	FileID,
-<<<<<<< HEAD
-	fileIDHasNamespace,
-	fileIDToContextDependentFilename,
-=======
->>>>>>> e0d1d764
 	fileIDToHumanFriendly,
 	isLoadableFileID,
 	LoadableFileID,
 	localstorageFileID,
-<<<<<<< HEAD
-	LocalStorageFileID,
-	ProjectFileID,
 } from "../../lang/parser/file_id";
 import { closeProjectEditorTabsRecursively } from "../editor/editor";
 import {
 	deleteProject,
 	getCurrentProject,
-	getProjectPath,
 	InvalidProjectName,
 	listProjects,
-	recurseDirectory,
 	setCurrentProject,
-	simplifyPath,
 	tryCreateProject,
 } from "../projects-fs";
-=======
-} from "../../lang/parser/file_id";
->>>>>>> e0d1d764
 import * as tgui from "./../tgui";
 import { tryStopModal } from "./../tgui";
 import { buttons } from "./commands";
@@ -870,12 +856,7 @@
 	return ret;
 
 	function deleteFile(filename: string) {
-<<<<<<< HEAD
 		if (ret.getItems()?.includes(filename)) {
-=======
-		let index = files.indexOf(filename);
-		if (index >= 0) {
->>>>>>> e0d1d764
 			let onDelete = () => {
 				ide.collection.getEditor(localstorageFileID(filename))?.close();
 				localStorage.removeItem("tscript.code." + filename);
