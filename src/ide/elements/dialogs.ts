import { defaultParseOptions, ParseOptions } from "../../lang/parser";
import {
	deleteProject,
	getCurrentProject,
	getProjectPath,
	InvalidProjectName,
	listProjects,
	recurseDirectory,
	setCurrentProject,
	tryCreateProject,
} from "../projects-fs";
import * as tgui from "./../tgui";
import { tryStopModal } from "./../tgui";
import { buttons } from "./commands";
import { openEditorFromLocalStorage, tab_config } from "./editor-tabs";
import * as ide from "./index";
<<<<<<< HEAD
import { updateControls } from "./utils";
=======
import { app_id_gitlab, client_id_github, proxy_server_url } from "../../github_creds";
import { decodeJWT, getRawToken, validJWT } from "../git_token";
>>>>>>> 7177dc8f

export let parseOptions: ParseOptions = defaultParseOptions;

/**
 * Check if the document has been changed and when this is the case, ask the user to discard the changes,
 * by opening a dialog. In this case the confirmFileDiscard returns directly after creating the dialog.
 * When the document was not changed, or the user allows to discard the changes the function onConfirm is
 * called.
 */
export function confirmFileDiscard(name: string, onConfirm: () => any) {
	const ed = ide.collection.getEditor(name);
	if (!ed) return;

	if (ed.isDirty()) {
		tgui.msgBox({
			prompt: "The document may have unsaved changes.\nDo you want to discard the code?",
			icon: tgui.msgBoxQuestion,
			title: name,
			buttons: [
				{ text: "Discard", onClick: onConfirm, isDefault: true },
				{ text: "Cancel" },
			],
		});
	} else {
		onConfirm();
	}
}

export function confirmFileOverwrite(name: string, onConfirm: () => any) {
	tgui.msgBox({
		prompt:
			"A document named " +
			name +
			" already exists.\nDo you want to overwrite it?",
		icon: tgui.msgBoxQuestion,
		title: name,
		buttons: [
			{ text: "Overwrite", onClick: onConfirm, isDefault: true },
			{ text: "Cancel" },
		],
	});
}

/**
 * Load hotkeys & other settings
 */
export function loadConfig() {
	let str = localStorage.getItem("tscript.ide.config");
	let config: any = null;
	if (str) {
		config = JSON.parse(str);
		if (config.hasOwnProperty("hotkeys")) {
			let n = Math.min(buttons.length, config.hotkeys.length);
			for (let i = 0; i < n; i++) {
				buttons[i].hotkey = config.hotkeys[i];
			}
		}
		if (config.hasOwnProperty("options")) {
			parseOptions = {
				...defaultParseOptions,
				...config.options,
			};
		}

		const configuredTheme = config.theme;
		tgui.setThemeConfig(
			tgui.isThemeConfig(configuredTheme) ? configuredTheme : "default"
		);
	}
	return config;
}

/**
 * Save hotkeys
 */
export function saveConfig() {
	let config: any = {
		options: parseOptions,
		hotkeys: [],
		theme: tgui.getThemeConfig(),
		tabs: tab_config,
		open: ide.collection.getFilenames(),
		main: ide.getRunSelection(),
	};
	let active = ide.collection.getActiveEditor();
	if (active) config.active = active.properties().name;
	for (let i = 0; i < buttons.length; i++) {
		config.hotkeys.push(buttons[i].hotkey);
	}
	localStorage.setItem("tscript.ide.config", JSON.stringify(config));
}

export function configDlg() {
	let dlg = tgui.createModal({
		title: "Configuration",
		scalesize: [0.5, 0.5],
		minsize: [370, 270],
		buttons: [{ text: "Done", isDefault: true }],
		onClose: saveConfig,
	});
	let div_hotkey = tgui.createElement({
		parent: dlg.content,
		type: "div",
	});
	let h3_hotkey = tgui.createElement({
		parent: div_hotkey,
		type: "h3",
		text: "Configure Hotkeys",
	});
	let p_hotkey = tgui.createElement({
		parent: div_hotkey,
		type: "p",
		text: "Click a button to configure its hotkey.",
	});

	let dlg_buttons = new Array();
	let div_buttons = tgui.createElement({
		parent: div_hotkey,
		type: "div",
		classname: "ide-toolbar",
	});
	let curgroup: string = buttons[0].group;
	for (let i = 0; i < buttons.length; i++) {
		let description = Object.assign({}, buttons[i]);

		if (description.group !== curgroup) {
			tgui.createElement({
				type: "div",
				parent: div_buttons,
				classname: "tgui tgui-control tgui-toolbar-separator",
			});
			curgroup = description.group;
		}

		description.width = 20;
		description.height = 20;
		description.style = { float: "left", height: "22px" };
		if (description.hotkey)
			description.tooltip += " (" + description.hotkey + ")";
		delete description.hotkey;
		description.parent = div_buttons;
		{
			let btn = i;
			description.click = function () {
				let dlg = tgui.createModal({
					title: "Set hotkey",
					scalesize: [0.3, 0.3],
					minsize: [340, 220],
					buttons: [{ text: "Cancel" }],
					onClose: saveConfig,
				});
				let icon = tgui.createIcon({
					parent: dlg.content,
					width: 20,
					height: 20,
					icon: buttons[btn].icon,
					style: {
						position: "absolute",
						left: "15px",
						top: "16px",
					},
				});

				tgui.createElement({
					parent: dlg.content,
					type: "label",
					text: buttons[btn].tooltip,
					style: {
						position: "absolute",
						left: "50px",
						top: "16px",
						right: "15px",
					},
				});
				tgui.createElement({
					parent: dlg.content,
					type: "label",
					text:
						"Current hotkey: " +
						(buttons[btn].hotkey ? buttons[btn].hotkey : "<None>"),
					style: {
						position: "absolute",
						left: "50px",
						top: "46px",
						right: "15px",
					},
				});
				tgui.createElement({
					parent: dlg.content,
					type: "label",
					text: "Press the hotkey to assign, or press escape to remove the current hotkey",
					style: {
						position: "absolute",
						left: "15px",
						top: "106px",
						right: "15px",
					},
				});

				dlg.onKeyDownOverride = true; // Do not handle [escape]
				dlg.onKeyDown = function (event) {
					event.preventDefault();
					event.stopPropagation();

					let key = event.key;
					if (
						key === "Shift" ||
						key === "Control" ||
						key === "Alt" ||
						key === "OS" ||
						key === "Meta"
					)
						return;
					if (buttons[btn].hotkey) {
						tgui.setTooltip(
							buttons[btn].control.dom,
							buttons[btn].tooltip
						);
						tgui.setTooltip(
							dlg_buttons[btn].dom as any,
							buttons[btn].tooltip
						);
						tgui.releaseHotkey(buttons[btn].hotkey);
						delete buttons[btn].hotkey;
					}
					if (key === "Escape") {
						tgui.stopModal();
						return false;
					}

					if (event.altKey) key = "alt-" + key;
					if (event.ctrlKey) key = "control-" + key;
					if (event.shiftKey) key = "shift-" + key;
					key = tgui.normalizeHotkey(key);

					if (tgui.hotkey(key)) {
						alert("hotkey " + key + " is already in use");
					} else {
						buttons[btn].hotkey = key;
						tgui.setHotkey(key, buttons[btn].click);
						tgui.setTooltip(
							buttons[btn].control.dom,
							buttons[btn].tooltip + " (" + key + ")"
						);
						tgui.setTooltip(
							dlg_buttons[btn].dom,
							buttons[btn].tooltip + " (" + key + ")"
						);
						tgui.stopModal();
					}
					return false;
				};

				tgui.startModal(dlg);
			};
		}
		dlg_buttons.push(tgui.createButton(description));
	}

	{
		// Appearance
		let checked = "";

		let div_appearance = tgui.createElement({
			parent: dlg.content,
			type: "div",
		});
		let h3_appearance = tgui.createElement({
			parent: div_appearance,
			type: "h3",
			style: { "margin-top": "20px" },
			text: "Appearance",
		});
		let p_appearance = tgui.createElement({
			parent: div_appearance,
			type: "p",
		});
		const themes: { id: tgui.ThemeConfiguration; display: string }[] = [
			{ id: "default", display: "System Default" },
			{ id: "light", display: "Light" },
			{ id: "dark", display: "Dark" },
		];

		let lbl = tgui.createElement({
			parent: p_appearance,
			type: "label",
			html: "Theme",
			properties: { for: "selTheme" },
			style: { "padding-right": "5px" },
		});
		let sel = tgui.createElement({
			parent: p_appearance,
			type: "select",
			classname: "tgui-modal-dropdown",
			id: "selTheme",
			properties: { size: "1" },
		});

		for (let t of themes) {
			let opt = tgui.createElement({
				parent: sel,
				type: "option",
				properties: { value: t.id },
				style: { width: "100px" },
				html: t.display,
			});
		}
		sel.value = tgui.getThemeConfig();
		sel.addEventListener("change", () => {
			const theme = sel.value as tgui.ThemeConfiguration;
			tgui.setThemeConfig(theme);
		});
	}

	{
		// Coding Style
		let checked = "";

		let div_codingStyle = tgui.createElement({
			parent: dlg.content,
			type: "div",
		});
		let h3_codingStyle = tgui.createElement({
			parent: div_codingStyle,
			type: "h3",
			style: { "margin-top": "20px" },
			text: "Coding Style",
		});
		let p_codingStyle = tgui.createElement({
			parent: div_codingStyle,
			type: "p",
		});
		let checkbox = tgui.createElement({
			parent: p_codingStyle,
			type: "input",
			id: "chkCodingStyle",
			properties: { type: "checkbox" },
			click: function (event) {
				parseOptions.checkstyle = checkbox.checked;
			},
		});
		let lbl = tgui.createElement({
			parent: p_codingStyle,
			type: "label",
			html: "Enable style errors",
			properties: { for: "chkCodingStyle" },
			style: { "padding-left": "5px" },
		});
		if (parseOptions.checkstyle) checkbox.checked = true;
	}

	tgui.startModal(dlg);
}

export const fileDlgSize = {
	scalesize: [0.5, 0.7],
	minsize: [440, 260],
} as const;

export function loadFileProjDlg() {
	const title = "Load file";
	let fileView: FileDlgView,
		projectView: FileDlgView,
		currentView: FileDlgView;
	/** Whether the modal wasn't yet closed */
	const ctxBase = {
		clickConfirmation: simulateClickConfirmation,
	};
	fileView = createFileDlgFileView("", false, loadFile, {
		...ctxBase,
		switchView: switchToProjectView,
	});
	projectView = createFileDlgProjectView({
		...ctxBase,
		switchView: switchToFileView,
	});
	currentView = fileView;

	// create dialog and its controls
	const confirmationBtn = {
		text: "Load",
		isDefault: true,
		onClick: onClickConfirmation,
	};
	let dlg = tgui.createModal({
		title: title,
		minsize: [...fileDlgSize.minsize],
		scalesize: [...fileDlgSize.scalesize],
		buttons: [confirmationBtn, { text: "Cancel" }],
		enterConfirms: true,
	});

	tgui.startModal(dlg);
	updateView();
	return dlg;

	function switchToProjectView() {
		currentView = projectView;
		dlg.setTitle("Load project");
		updateView();
	}

	function switchToFileView() {
		currentView = fileView;
		dlg.setTitle(title);
		updateView();
	}

	async function onClickConfirmation() {
		return await currentView.onClickConfirmation();
	}

	function updateView() {
		dlg.content.replaceChildren(currentView.element);
		currentView.onAttached();
	}

	function loadFile(name: string) {
		let ed = ide.collection.getEditor(name);
		if (ed) {
			ed.focus();
			return;
		}

		openEditorFromLocalStorage(name);
		return updateControls();
	}

	function simulateClickConfirmation() {
		dlg.pressButton(confirmationBtn);
	}
}

interface FileViewContext {
	/**
	 * callback for when the other view should be displayed. Set to null to
	 * remove button for switching views
	 */
	switchView: (() => void) | null;
	/** Simulates clicking on the confirmation button */
	clickConfirmation: () => void;
}

interface FileViewDescription {
	/**
	 * Item that is initially considered the current item, and if
	 * `includeInputField=true`, then also the value of the input field.
	 */
	initItem: string;
	/**
	 * Include an text input field in the view, which sets the value of the
	 * current item.
	 */
	includeInputField: boolean;
	initItemListP: Promise<string[]>;
	/** Callback for when the delete button / Del is pressed */
	onClickDelete: () => void;
	/** Callback for when the modal is confirmed / an item is double clicked */
	onClickConfirmation: () => boolean | Promise<boolean>;
	deleteBtnText: string;
	inputFieldPlaceholder: string;
	switchBtnText: string;
	/** E.g., "file", "project". Used for the status text */
	itemTerm: string;
}

type FileDlgViewLaterContent = {
	/** list displaying the items */
	readonly list: HTMLSelectElement;
	/**
	 * current list of items (which may be different from the initial list)
	 */
	readonly items: string[];
	/**
	 * Element containing at .value the currently selected item. If
	 * #ctx.includeInputField, then this is an HTMLInputElement, otherwise
	 * a dummy.
	 */
	readonly name: { value: string } | HTMLInputElement;
};

/**
 * Represents an HTML element that renders a list of items, which can be
 * selected, opened/saved as (onClickConfirmation), and deleted.
 */
class FileDlgView {
	/** Element containinng the view */
	readonly element: HTMLElement;
	/** Original description this View was created with */
	readonly #dsc: FileViewDescription;
	/** Original context this View was created with */
	readonly #ctx: FileViewContext;
	/** Element displaying the status */
	readonly #status: HTMLLabelElement;
	/**
	 * Resolves once fully rendered. Might not be resolved (if the modal closed
	 * beforehand)
	 */
	readonly fullyRendered: Promise<void>;
	/** set once the items have loaded and have been rendered */
	#laterContent: FileDlgViewLaterContent | null = null;
	readonly #laterContentP: Promise<FileDlgViewLaterContent>;

	constructor(dsc: FileViewDescription, ctx: FileViewContext) {
		this.#dsc = dsc;
		this.#ctx = ctx;

		const container = tgui.createElement({
			type: "div",
			style: {
				display: "flex",
				flexDirection: "column",
				justifyContent: "space-between",
				height: "100%",
				width: "100%",
			},
		});

		let toolbar = tgui.createElement({
			parent: container,
			type: "div",
			style: {
				display: "flex",
				"flex-direction": "row",
				"justify-content": "space-between",
				width: "100%",
				height: "25px",
				"margin-top": "7px",
			},
		});
		// toolbar
		let deleteBtn = tgui.createElement({
			parent: toolbar,
			type: "button",
			style: {
				width: "100px",
				height: "100%",
				"margin-right": "10px",
			},
			text: dsc.deleteBtnText,
			click: dsc.onClickDelete,
			classname: "tgui-modal-button",
		});
		deleteBtn.disabled = true;

		this.#status = tgui.createElement({
			parent: toolbar,
			type: "label",
			style: {
				flex: "1",
				height: "100%",
				"white-space": "nowrap",
			},
			text: "",
			classname: "tgui-status-box",
		});

		if (ctx.switchView !== null) {
			// switch button
			tgui.createElement({
				parent: toolbar,
				type: "button",
				style: {
					height: "100%",
					marginLeft: "auto",
					padding: "0px 10px",
					//display: "inline-flex",
					//alignItems: "center",
				},
				text: dsc.switchBtnText,
				click: ctx.switchView,
				classname: "tgui-modal-button",
			});
		}
		// end toolbar

		let laterContentRes: (value: FileDlgViewLaterContent) => void;
		this.#laterContentP = new Promise<FileDlgViewLaterContent>(
			(res) => (laterContentRes = res)
		);
		this.fullyRendered = this.#laterContentP.then(() => undefined);
		// render rest once items are ready
		dsc.initItemListP.then((initItemList) => {
			const items = [...initItemList];

			const list = tgui.createElement({
				parent: container,
				type: "select",
				properties: {
					size: Math.max(2, items.length).toString(),
					multiple: "false",
				},
				classname: "tgui-list-box",
				style: {
					flex: "auto",
					//background: "#fff",
					margin: "7px 0px",
					overflow: "scroll",
				},
			});
			let name = { value: dsc.initItem };
			if (dsc.includeInputField) {
				name = tgui.createElement({
					parent: container,
					type: "input",
					style: {
						height: "25px",
						//background: "#fff",
						margin: "0 0px 7px 0px",
					},
					classname: "tgui-text-box",
					text: dsc.initItem,
					properties: {
						type: "text",
						placeholder: dsc.inputFieldPlaceholder,
					},
				});
			}

			// populate options
			for (let i = 0; i < items.length; i++) {
				let option = new Option(items[i], items[i]);
				list.options[i] = option;
			}

			// event handlers
			list.addEventListener("change", (event: any) => {
				if (event.target && event.target!.value)
					name!.value = event.target!.value;
			});
			list.addEventListener("keydown", (event) => {
				if (event.key === "Backspace" || event.key === "Delete") {
					event.preventDefault();
					event.stopPropagation();
					dsc.onClickDelete();
				}
			});
			list.addEventListener("dblclick", (event) => {
				event.preventDefault();
				event.stopPropagation();
				this.#ctx.clickConfirmation();
				return false;
			});
			deleteBtn.disabled = false;

			this.#laterContent = {
				list,
				name,
				items,
			};
			laterContentRes(this.#laterContent);
		});

		this.element = container;
	}

	/**
	 * Needs to be called after the view was attached to a parent (switched to).
	 * Schedules focusing the input field (if present)
	 */
	onAttached() {
		this.#laterContentP.then((laterContent) => {
			if (
				laterContent.name instanceof HTMLInputElement &&
				laterContent.name.isConnected
			) {
				laterContent.name.focus();
			}
		});
	}

	/**
	 * Event handler for when the primary action on items in the list is
	 * performed (e.g., open or save). Use `this.getSelectedItem()` to get the
	 * item the operation pertains to.
	 *
	 * @returns
	 * true when the dialog should remain open (see `ModalButton.onClick`)
	 */
	async onClickConfirmation(): Promise<boolean> {
		return await this.#dsc.onClickConfirmation();
	}

	/**
	 * Get the relevant item. This is resolved as follows:
	 *	- If the input field was created (includeInputField=true), then takes its value
	 *	- Otherwise, if an item was selected, return it
	 *	- Otherwise, if the promise of the list of items has resolved, return
	 *	  the inital item passed as initItem
	 *	- Otherwise, return null
	 */
	getSelectedItem(): string | null {
		return this.#laterContent === null
			? null
			: this.#laterContent.name.value;
	}

	/** Remove an item from the list */
	removeItemFromList(item: string) {
		if (this.#laterContent === null) {
			this.#laterContentP.then(() => {
				this.removeItemFromList(item);
			});
			return;
		}

		const idx = this.#laterContent.items.indexOf(item);
		if (idx >= 0) {
			this.#laterContent.items.splice(idx, 1);
			this.#laterContent.list.remove(idx);
		}
	}

	/**
	 * Get the current list of items, null if the promise wasn't resolved yet
	 */
	getItems(): string[] | null {
		return this.#laterContent?.items ?? null;
	}

	isFullyRendered(): boolean {
		return this.#laterContent !== null;
	}

	/**
	 * Computes and updates status text like "5 documents" (if itemTerm="document")
	 */
	updateStatusText() {
		let text: string;
		if (this.#laterContent === null) {
			text = "Loading...";
		} else {
			const items = this.#laterContent.items;
			text =
				(items.length > 0 ? items.length : "No") +
				" " +
				this.#dsc.itemTerm +
				(items.length === 1 ? "" : "s");
		}
		this.#status.innerText = text;
	}
}

export function createFileDlgFileView(
	filename: string,
	allowNewFilename: boolean,
	onOkay: (filename: string) => void,
	ctx: FileViewContext
): FileDlgView {
	let ret: FileDlgView;

	// 10px horizontal spacing
	//  7px vertical spacing
	// populate array of existing files
	let files: string[] = new Array();
	for (let key in localStorage) {
		if (key.substring(0, 13) === "tscript.code.")
			files.push(key.substring(13));
	}
	files.sort();

	// return true on failure, that is when the dialog should be kept open
	let onFileConfirmation = function () {
		let fn = ret.getSelectedItem();
		if (fn === null) return true;
		if (fn != "") {
			if (allowNewFilename || files.indexOf(fn) >= 0) {
				onOkay(fn);
				return false; // close dialog
			}
		}
		return true; // keep dialog open
	};

	ret = new FileDlgView(
		{
			initItem: filename,
			includeInputField: allowNewFilename,
			initItemListP: Promise.resolve(files),
			onClickDelete: () => {
				const selectedFile = ret.getSelectedItem();
				if (selectedFile !== null) deleteFile(selectedFile);
			},
			onClickConfirmation: onFileConfirmation,
			deleteBtnText: "Delete file",
			inputFieldPlaceholder: "Filename",
			switchBtnText: "Show projects",
			itemTerm: "document",
		},
		ctx
	);

	const updateStatusText = () => ret.updateStatusText();
	updateStatusText();
	ret.fullyRendered.then(updateStatusText);
	return ret;

	function deleteFile(filename: string) {
		if (ret.getItems()?.includes(filename)) {
			let onDelete = () => {
				ide.collection.closeEditor(filename);
				localStorage.removeItem("tscript.code." + filename);
				ret.removeItemFromList(filename);
				updateStatusText();
			};

			deleteFileDlg(filename, onDelete);
		}
	}
}

function createFileDlgProjectView(ctx: FileViewContext): FileDlgView {
	const projs = listProjects().then((projs) => projs.sort());
	const ret = new FileDlgView(
		{
			initItem: getCurrentProject() ?? "",
			includeInputField: true,
			initItemListP: projs,
			onClickDelete: handleDelete,
			onClickConfirmation,
			deleteBtnText: "Delete project",
			inputFieldPlaceholder: "New project",
			switchBtnText: "Show files",
			itemTerm: "project",
		},
		ctx
	);
	ret.updateStatusText();
	ret.fullyRendered.then(() => ret.updateStatusText());
	return ret;

	function handleDelete() {
		const proj = ret.getSelectedItem();
		if (proj === null) {
			return;
		}
		if (!ret.getItems()!.includes(proj)) {
			return;
		}

		const onDeleteConfirm = async () => {
			const projPath = getProjectPath(proj);
			for await (const entry of recurseDirectory(projPath)) {
				ide.collection.closeEditor(
					entry.substring(1 + projPath.length)
				);
			}
			await deleteProject(proj);
			ret.removeItemFromList(proj);
			ret.updateStatusText();
			return false;
		};
		let msgBoxOpen = true;

		let msgBox = tgui.msgBox({
			title: "Delete project",
			icon: tgui.msgBoxExclamation,
			prompt: 'Delete project "' + proj + '"\nAre you sure?',
			buttons: [
				{
					text: "Delete",
					isDefault: true,
					onClick: () => {
						onDeleteConfirm().then((keepOpen) => {
							if (!keepOpen && msgBoxOpen) {
								tryStopModal(msgBox);
							}
						});
						return true;
					},
				},
				{ text: "Cancel" },
			],
			onClose: () => {
				msgBoxOpen = false;
			},
		});
	}

	async function onClickConfirmation() {
		const proj = ret.getSelectedItem();
		if (proj === null) {
			return true;
		}
		try {
			await tryCreateProject(proj);
		} catch (e) {
			if (e instanceof InvalidProjectName) {
				tgui.msgBox({
					title: "Invalid project name",
					prompt: e.reason,
					enterConfirms: true,
					buttons: [
						{
							text: "Okay",
							isDefault: true,
						},
					],
				});
				return true;
			} else {
				throw e;
			}
		} finally {
		}
		await setCurrentProject(proj);
		return false;
	}
}

/**
 * @param onDelete See `ModalButton.onClick` for meaning of return value
 */
export function deleteFileDlg(
	filename: string,
	onDelete: () => boolean | Promise<boolean> | void
): void {
	tgui.msgBox({
		title: "Delete file",
		icon: tgui.msgBoxExclamation,
		prompt: 'Delete file "' + filename + '"\nAre you sure?',
		buttons: [
			{ text: "Delete", isDefault: true, onClick: onDelete },
			{ text: "Cancel" },
		],
	});
}

/**
 * @param onOkay See `ModalButton.onClick` for meaning of return value
 *	If it is a promise, the modal is kept open and depending on the value it
 *	resolves to it is closed upon resolution.
 */
export function tabNameDlg(
	onOkay: (filename: string) => boolean | Promise<boolean> | void,
	title: string = "New tab",
	defaultInput: string | undefined = undefined
) {
	// return true on failure, that is when the dialog should be kept open
	let onFileConfirmation = function () {
		return onOkay(name.value);
	};

	// create dialog and its controls
	let modal = tgui.createModal({
		title,
		scalesize: [0, 0],
		minsize: [330, 120],
		buttons: [
			{
				text: "Confirm",
				isDefault: true,
				onClick: onFileConfirmation,
			},
			{ text: "Cancel" },
		],
		enterConfirms: true,
		contentstyle: {
			display: "flex",
			"align-items": "center",
		},
	});

	let name = { value: "" };
	const inputProps: Record<string, string> = {
		type: "text",
		placeholder: "Filename",
	};
	if (defaultInput !== undefined) {
		inputProps.value = defaultInput;
	}
	name = tgui.createElement({
		parent: modal.content,
		type: "input",
		style: {
			width: "100%",
			height: "25px",
			"margin-vertical": "7px",
		},
		classname: "tgui-text-box",
		properties: inputProps,
	});

	tgui.startModal(modal);
}

export function gitDlg() {
	let dlg = tgui.createModal({
		title: "Git",
		scalesize: [0, 0],
		minsize: [330, 200],
		buttons: [
			{
				text: 'Cancel',
			},
		],
		contentstyle: {
			display: "flex",
			"align-items": "center",
		},
	});

	let content = tgui.createElement({
		parent: dlg.content,
		type: 'div',
		style: {
			margin: "auto",
			width: "100%",
			display: "flex",
			"justify-content": "space-between",
		},
	});
	if(!validJWT(localStorage.getItem("git_token"))) {
		gitLogout();
		let loginBtnGithub = tgui.createElement({
			parent: content,
			type: "button",
			style: {
				color: "#fff",
				"background-color": "#08872B",
				padding: "5px 20px",
				cursor: "pointer",
			},
			text: "Login w/ GitHub",
			click: () => startGitLoginFlow("hub"),
		});

		let loginBtnGitlab = tgui.createElement({
			parent: content,
			type: "button",
			style: {
				color: "#fff",
				"background-color": "#554488",
				padding: "5px 20px",
				cursor: "pointer",
				"margin-left": "10px",
			},
			text: "Login w/ GitLab",
			click: () => startGitLoginFlow("lab")
		});
	} else {
		let pullBtn = tgui.createElement({
			parent: content,
			type: "button",
			style: {
				color: "#fff",
				margin: "10px, 0px",
				"background-color": "red",
				padding: "5px 20px",
				cursor: "pointer",
			},
			text: "Pull",
		});

		let pushBtn = tgui.createElement({
			parent: content,
			type: "button",
			style: {
				padding: "5px 20px",
				color: "#fff",
				margin: "10px, 0px",
				"background-color": "green",
				cursor: "pointer",
			},
			text: "Push",
		});

		let logout = tgui.createElement({
			parent: content,
			type: "button",
			style: {
				padding: "5px 20px",
				margin: "10px, 0px",
				color: "#fff",
				"background-color": "red",
				cursor: "pointer",
			},
			text: "Logout",
			click: () => {
				gitLogout();
				tgui.stopModal();
			},
		});
	}

	let infoBtn = tgui.createElement({
		parent: content,
		type: "button",
		style: {
			width: "30px",
			height: "30px",
			"border-radius": "100px",
			"font-size": "20px",
			cursor: "pointer",
			"margin-left": "10px",
		},
		text: "?",
		click: () => openDocs(),
	});

	tgui.startModal(dlg);

	async function startGitLoginFlow(type: string) {
		switch (type) {
			case "hub":
				sessionStorage.setItem("git_auth_type", "hub");
				window.location.href = `https://github.com/login/oauth/authorize?client_id=${client_id_github}&scope=repo&redirect_uri=${window.location.href}`;
				break;
			case "lab":
				sessionStorage.setItem("git_auth_type", "lab");
				window.location.href = `https://gitlab.ruhr-uni-bochum.de/oauth/authorize?client_id=${app_id_gitlab}&redirect_uri=${window.location.href}&response_type=code&scope=api+write_repository`;
				break;
		}
	}

	async function gitLogout() {
		try {
			const token = localStorage.getItem("git_token");
			if(token) {
				let decoded = decodeJWT(token);
				let result;
				if(decoded.data.type == "lab") {
					result = await fetch(`${proxy_server_url}/auth-token?token=${decoded.data.info.access_token}&client_id=${app_id_gitlab}&type=lab`, {
						method: 'delete',
					});
				} else if(decoded.data.type == "hub") {
					result = await fetch(`${proxy_server_url}/auth-token?token=${decoded.data.info.access_token}&client_id=${client_id_github}&type=hub`, {
						method: "delete",
					});
				}

				if(result.status == 200) {
					localStorage.removeItem("git_token");
				}
			}

		} catch(err) {

		}
	}

	function openDocs() {
		return;
	}
}<|MERGE_RESOLUTION|>--- conflicted
+++ resolved
@@ -14,12 +14,9 @@
 import { buttons } from "./commands";
 import { openEditorFromLocalStorage, tab_config } from "./editor-tabs";
 import * as ide from "./index";
-<<<<<<< HEAD
 import { updateControls } from "./utils";
-=======
 import { app_id_gitlab, client_id_github, proxy_server_url } from "../../github_creds";
 import { decodeJWT, getRawToken, validJWT } from "../git_token";
->>>>>>> 7177dc8f
 
 export let parseOptions: ParseOptions = defaultParseOptions;
 
