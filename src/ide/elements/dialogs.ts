import { defaultParseOptions, ParseOptions } from "../../lang/parser";
import {
	deleteProject,
	getCurrentProject,
	getProjectPath,
	InvalidProjectName,
	listProjects,
	recurseDirectory,
	setCurrentProject,
	tryCreateProject,
} from "../projects-fs";
import * as tgui from "./../tgui";
import { tryStopModal } from "./../tgui";
import { buttons } from "./commands";
import { openEditorFromLocalStorage, tab_config } from "./editor-tabs";
import * as ide from "./index";
import { updateControls } from "./utils";

export let parseOptions: ParseOptions = defaultParseOptions;

/**
 * Check if the document has been changed and when this is the case, ask the user to discard the changes,
 * by opening a dialog. In this case the confirmFileDiscard returns directly after creating the dialog.
 * When the document was not changed, or the user allows to discard the changes the function onConfirm is
 * called.
 */
export function confirmFileDiscard(name: string, onConfirm: () => any) {
	const ed = ide.collection.getEditor(name);
	if (!ed) return;

	if (ed.isDirty()) {
		tgui.msgBox({
			prompt: "The document may have unsaved changes.\nDo you want to discard the code?",
			icon: tgui.msgBoxQuestion,
			title: name,
			buttons: [
				{ text: "Discard", onClick: onConfirm, isDefault: true },
				{ text: "Cancel" },
			],
		});
	} else {
		onConfirm();
	}
}

export function confirmFileOverwrite(name: string, onConfirm: () => any) {
	tgui.msgBox({
		prompt:
			"A document named " +
			name +
			" already exists.\nDo you want to overwrite it?",
		icon: tgui.msgBoxQuestion,
		title: name,
		buttons: [
			{ text: "Overwrite", onClick: onConfirm, isDefault: true },
			{ text: "Cancel" },
		],
	});
}

/**
 * Load hotkeys & other settings
 */
export function loadConfig() {
	let str = localStorage.getItem("tscript.ide.config");
	let config: any = null;
	if (str) {
		config = JSON.parse(str);
		if (config.hasOwnProperty("hotkeys")) {
			let n = Math.min(buttons.length, config.hotkeys.length);
			for (let i = 0; i < n; i++) {
				buttons[i].hotkey = config.hotkeys[i];
			}
		}
		if (config.hasOwnProperty("options")) {
			parseOptions = {
				...defaultParseOptions,
				...config.options,
			};
		}

		const configuredTheme = config.theme;
		tgui.setThemeConfig(
			tgui.isThemeConfig(configuredTheme) ? configuredTheme : "default"
		);
	}
	return config;
}

/**
 * Save hotkeys
 */
export function saveConfig() {
	let config: any = {
		options: parseOptions,
		hotkeys: [],
		theme: tgui.getThemeConfig(),
		tabs: tab_config,
		open: ide.collection.getFilenames(),
		main: ide.getRunSelection(),
	};
	let active = ide.collection.getActiveEditor();
	if (active) config.active = active.properties().name;
	for (let i = 0; i < buttons.length; i++) {
		config.hotkeys.push(buttons[i].hotkey);
	}
	localStorage.setItem("tscript.ide.config", JSON.stringify(config));
}

export function configDlg() {
	let dlg = tgui.createModal({
		title: "Configuration",
		scalesize: [0.5, 0.5],
		minsize: [370, 270],
		buttons: [{ text: "Done", isDefault: true }],
		onClose: saveConfig,
	});
	let div_hotkey = tgui.createElement({
		parent: dlg.content,
		type: "div",
	});
	let h3_hotkey = tgui.createElement({
		parent: div_hotkey,
		type: "h3",
		text: "Configure Hotkeys",
	});
	let p_hotkey = tgui.createElement({
		parent: div_hotkey,
		type: "p",
		text: "Click a button to configure its hotkey.",
	});

	let dlg_buttons = new Array();
	let div_buttons = tgui.createElement({
		parent: div_hotkey,
		type: "div",
		classname: "ide-toolbar",
	});
	let curgroup: string = buttons[0].group;
	for (let i = 0; i < buttons.length; i++) {
		let description = Object.assign({}, buttons[i]);

		if (description.group !== curgroup) {
			tgui.createElement({
				type: "div",
				parent: div_buttons,
				classname: "tgui tgui-control tgui-toolbar-separator",
			});
			curgroup = description.group;
		}

		description.width = 20;
		description.height = 20;
		description.style = { float: "left", height: "22px" };
		if (description.hotkey)
			description.tooltip += " (" + description.hotkey + ")";
		delete description.hotkey;
		description.parent = div_buttons;
		{
			let btn = i;
			description.click = function () {
				let dlg = tgui.createModal({
					title: "Set hotkey",
					scalesize: [0.3, 0.3],
					minsize: [340, 220],
					buttons: [{ text: "Cancel" }],
					onClose: saveConfig,
				});
				let icon = tgui.createIcon({
					parent: dlg.content,
					width: 20,
					height: 20,
					icon: buttons[btn].icon,
					style: {
						position: "absolute",
						left: "15px",
						top: "16px",
					},
				});

				tgui.createElement({
					parent: dlg.content,
					type: "label",
					text: buttons[btn].tooltip,
					style: {
						position: "absolute",
						left: "50px",
						top: "16px",
						right: "15px",
					},
				});
				tgui.createElement({
					parent: dlg.content,
					type: "label",
					text:
						"Current hotkey: " +
						(buttons[btn].hotkey ? buttons[btn].hotkey : "<None>"),
					style: {
						position: "absolute",
						left: "50px",
						top: "46px",
						right: "15px",
					},
				});
				tgui.createElement({
					parent: dlg.content,
					type: "label",
					text: "Press the hotkey to assign, or press escape to remove the current hotkey",
					style: {
						position: "absolute",
						left: "15px",
						top: "106px",
						right: "15px",
					},
				});

				dlg.onKeyDownOverride = true; // Do not handle [escape]
				dlg.onKeyDown = function (event) {
					event.preventDefault();
					event.stopPropagation();

					let key = event.key;
					if (
						key === "Shift" ||
						key === "Control" ||
						key === "Alt" ||
						key === "OS" ||
						key === "Meta"
					)
						return;
					if (buttons[btn].hotkey) {
						tgui.setTooltip(
							buttons[btn].control.dom,
							buttons[btn].tooltip
						);
						tgui.setTooltip(
							dlg_buttons[btn].dom as any,
							buttons[btn].tooltip
						);
						tgui.releaseHotkey(buttons[btn].hotkey);
						delete buttons[btn].hotkey;
					}
					if (key === "Escape") {
						tgui.stopModal();
						return false;
					}

					if (event.altKey) key = "alt-" + key;
					if (event.ctrlKey) key = "control-" + key;
					if (event.shiftKey) key = "shift-" + key;
					key = tgui.normalizeHotkey(key);

					if (tgui.hotkey(key)) {
						alert("hotkey " + key + " is already in use");
					} else {
						buttons[btn].hotkey = key;
						tgui.setHotkey(key, buttons[btn].click);
						tgui.setTooltip(
							buttons[btn].control.dom,
							buttons[btn].tooltip + " (" + key + ")"
						);
						tgui.setTooltip(
							dlg_buttons[btn].dom,
							buttons[btn].tooltip + " (" + key + ")"
						);
						tgui.stopModal();
					}
					return false;
				};

				tgui.startModal(dlg);
			};
		}
		dlg_buttons.push(tgui.createButton(description));
	}

	{
		// Appearance
		let checked = "";

		let div_appearance = tgui.createElement({
			parent: dlg.content,
			type: "div",
		});
		let h3_appearance = tgui.createElement({
			parent: div_appearance,
			type: "h3",
			style: { "margin-top": "20px" },
			text: "Appearance",
		});
		let p_appearance = tgui.createElement({
			parent: div_appearance,
			type: "p",
		});
		const themes: { id: tgui.ThemeConfiguration; display: string }[] = [
			{ id: "default", display: "System Default" },
			{ id: "light", display: "Light" },
			{ id: "dark", display: "Dark" },
		];

		let lbl = tgui.createElement({
			parent: p_appearance,
			type: "label",
			html: "Theme",
			properties: { for: "selTheme" },
			style: { "padding-right": "5px" },
		});
		let sel = tgui.createElement({
			parent: p_appearance,
			type: "select",
			classname: "tgui-modal-dropdown",
			id: "selTheme",
			properties: { size: "1" },
		});

		for (let t of themes) {
			let opt = tgui.createElement({
				parent: sel,
				type: "option",
				properties: { value: t.id },
				style: { width: "100px" },
				html: t.display,
			});
		}
		sel.value = tgui.getThemeConfig();
		sel.addEventListener("change", () => {
			const theme = sel.value as tgui.ThemeConfiguration;
			tgui.setThemeConfig(theme);
		});
	}

	{
		// Coding Style
		let checked = "";

		let div_codingStyle = tgui.createElement({
			parent: dlg.content,
			type: "div",
		});
		let h3_codingStyle = tgui.createElement({
			parent: div_codingStyle,
			type: "h3",
			style: { "margin-top": "20px" },
			text: "Coding Style",
		});
		let p_codingStyle = tgui.createElement({
			parent: div_codingStyle,
			type: "p",
		});
		let checkbox = tgui.createElement({
			parent: p_codingStyle,
			type: "input",
			id: "chkCodingStyle",
			properties: { type: "checkbox" },
			click: function (event) {
				parseOptions.checkstyle = checkbox.checked;
			},
		});
		let lbl = tgui.createElement({
			parent: p_codingStyle,
			type: "label",
			html: "Enable style errors",
			properties: { for: "chkCodingStyle" },
			style: { "padding-left": "5px" },
		});
		if (parseOptions.checkstyle) checkbox.checked = true;
	}

	tgui.startModal(dlg);
}

<<<<<<< HEAD
export const fileDlgSize = {
	scalesize: [0.5, 0.7],
	minsize: [440, 260],
} as const;

export function loadFileProjDlg() {
	const title = "Load file";
	let fileView: FileDlgView,
		projectView: FileDlgView,
		currentView: FileDlgView;
	/** Whether the modal wasn't yet closed */
	const ctxBase = {
		clickConfirmation: simulateClickConfirmation,
=======
export function fileDlg(
	title: string,
	filename: string,
	allowNewFilename: boolean,
	confirmText: string,
	onOkay: (filename: string) => any
) {
	// 10px horizontal spacing
	//  7px vertical spacing
	// populate array of existing files
	let files = new Array();
	for (let key in localStorage) {
		if (key.substr(0, 13) === "tscript.code.") files.push(key.substr(13));
	}
	files.sort();

	// return true on failure, that is when the dialog should be kept open
	let onFileConfirmation = function () {
		let fn = name.value;
		if (fn != "") {
			if (allowNewFilename || files.indexOf(fn) >= 0) {
				onOkay(fn);
				return false; // close dialog
			}
		}
		return true; // keep dialog open
>>>>>>> 41d6c40c
	};
	fileView = createFileDlgFileView("", false, loadFile, {
		...ctxBase,
		switchView: switchToProjectView,
	});
	projectView = createFileDlgProjectView({
		...ctxBase,
		switchView: switchToFileView,
	});
	currentView = fileView;

	// create dialog and its controls
	const confirmationBtn = {
		text: "Load",
		isDefault: true,
		onClick: onClickConfirmation,
	};
	let dlg = tgui.createModal({
		title: title,
		minsize: [...fileDlgSize.minsize],
		scalesize: [...fileDlgSize.scalesize],
		buttons: [confirmationBtn, { text: "Cancel" }],
		enterConfirms: true,
	});

	tgui.startModal(dlg);
	updateView();
	return dlg;

	function switchToProjectView() {
		currentView = projectView;
		dlg.setTitle("Load project");
		updateView();
	}

	function switchToFileView() {
		currentView = fileView;
		dlg.setTitle(title);
		updateView();
	}

	async function onClickConfirmation() {
		return await currentView.onClickConfirmation();
	}

	function updateView() {
		dlg.content.replaceChildren(currentView.element);
		currentView.onAttached();
	}

	function loadFile(name: string) {
		let ed = ide.collection.getEditor(name);
		if (ed) {
			ed.focus();
			return;
		}

		openEditorFromLocalStorage(name);
		return updateControls().then(() => undefined);
	}

	function simulateClickConfirmation() {
		dlg.pressButton(confirmationBtn);
	}
}

interface FileViewContext {
	/**
	 * callback for when the other view should be displayed. Set to null to
	 * remove button for switching views
	 */
	switchView: (() => void) | null;
	/** Simulates clicking on the confirmation button */
	clickConfirmation: () => void;
}

interface FileViewDescription {
	/**
	 * Item that is initially considered the current item, and if
	 * `includeInputField=true`, then also the value of the input field.
	 */
	initItem: string;
	/**
	 * Include an text input field in the view, which sets the value of the
	 * current item.
	 */
	includeInputField: boolean;
	initItemListP: Promise<string[]>;
	/** Callback for when the delete button / Del is pressed */
	onClickDelete: () => void;
	/** Callback for when the modal is confirmed / an item is double clicked */
	onClickConfirmation: () => boolean | Promise<boolean>;
	deleteBtnText: string;
	inputFieldPlaceholder: string;
	switchBtnText: string;
	/** E.g., "file", "project". Used for the status text */
	itemTerm: string;
}

type FileDlgViewLaterContent = {
	/** list displaying the items */
	readonly list: HTMLSelectElement;
	/**
	 * current list of items (which may be different from the initial list)
	 */
	readonly items: string[];
	/**
	 * Element containing at .value the currently selected item. If
	 * #ctx.includeInputField, then this is an HTMLInputElement, otherwise
	 * a dummy.
	 */
	readonly name: { value: string } | HTMLInputElement;
};

/**
 * Represents an HTML element that renders a list of items, which can be
 * selected, opened/saved as (onClickConfirmation), and deleted.
 */
class FileDlgView {
	/** Element containinng the view */
	readonly element: HTMLElement;
	/** Original description this View was created with */
	readonly #dsc: FileViewDescription;
	/** Original context this View was created with */
	readonly #ctx: FileViewContext;
	/** Element displaying the status */
	readonly #status: HTMLLabelElement;
	/**
	 * Resolves once fully rendered. Might not be resolved (if the modal closed
	 * beforehand)
	 */
	readonly fullyRendered: Promise<void>;
	/** set once the items have loaded and have been rendered */
	#laterContent: FileDlgViewLaterContent | null = null;
	readonly #laterContentP: Promise<FileDlgViewLaterContent>;

	constructor(dsc: FileViewDescription, ctx: FileViewContext) {
		this.#dsc = dsc;
		this.#ctx = ctx;

		const container = tgui.createElement({
			type: "div",
			style: {
				display: "flex",
				flexDirection: "column",
				justifyContent: "space-between",
				height: "100%",
				width: "100%",
			},
		});

		let toolbar = tgui.createElement({
			parent: container,
			type: "div",
			style: {
				display: "flex",
				"flex-direction": "row",
				"justify-content": "space-between",
				width: "100%",
				height: "25px",
				"margin-top": "7px",
			},
		});
		// toolbar
		let deleteBtn = tgui.createElement({
			parent: toolbar,
			type: "button",
			style: {
				width: "100px",
				height: "100%",
				"margin-right": "10px",
			},
			text: dsc.deleteBtnText,
			click: dsc.onClickDelete,
			classname: "tgui-modal-button",
		});
		deleteBtn.disabled = true;

		this.#status = tgui.createElement({
			parent: toolbar,
			type: "label",
			style: {
				flex: "1",
				height: "100%",
				"white-space": "nowrap",
			},
			text: "",
			classname: "tgui-status-box",
		});

		if (ctx.switchView !== null) {
			// switch button
			tgui.createElement({
				parent: toolbar,
				type: "button",
				style: {
					height: "100%",
					marginLeft: "auto",
					padding: "0px 10px",
					//display: "inline-flex",
					//alignItems: "center",
				},
				text: dsc.switchBtnText,
				click: ctx.switchView,
				classname: "tgui-modal-button",
			});
		}
		// end toolbar

		let laterContentRes: (value: FileDlgViewLaterContent) => void;
		this.#laterContentP = new Promise<FileDlgViewLaterContent>(
			(res) => (laterContentRes = res)
		);
		this.fullyRendered = this.#laterContentP.then(() => undefined);
		// render rest once items are ready
		dsc.initItemListP.then((initItemList) => {
			const items = [...initItemList];

			const list = tgui.createElement({
				parent: container,
				type: "select",
				properties: {
					size: Math.max(2, items.length).toString(),
					multiple: "false",
				},
				classname: "tgui-list-box",
				style: {
					flex: "auto",
					//background: "#fff",
					margin: "7px 0px",
					overflow: "scroll",
				},
			});
			let name = { value: dsc.initItem };
			if (dsc.includeInputField) {
				name = tgui.createElement({
					parent: container,
					type: "input",
					style: {
						height: "25px",
						//background: "#fff",
						margin: "0 0px 7px 0px",
					},
					classname: "tgui-text-box",
					text: dsc.initItem,
					properties: {
						type: "text",
						placeholder: dsc.inputFieldPlaceholder,
					},
				});
			}

			// populate options
			for (let i = 0; i < items.length; i++) {
				let option = new Option(items[i], items[i]);
				list.options[i] = option;
			}

			// event handlers
			list.addEventListener("change", (event: any) => {
				if (event.target && event.target!.value)
					name!.value = event.target!.value;
			});
			list.addEventListener("keydown", (event) => {
				if (event.key === "Backspace" || event.key === "Delete") {
					event.preventDefault();
					event.stopPropagation();
					dsc.onClickDelete();
				}
			});
			list.addEventListener("dblclick", (event) => {
				event.preventDefault();
				event.stopPropagation();
				this.#ctx.clickConfirmation();
				return false;
			});
			deleteBtn.disabled = false;

			this.#laterContent = {
				list,
				name,
				items,
			};
			laterContentRes(this.#laterContent);
		});

		this.element = container;
	}

	/**
	 * Needs to be called after the view was attached to a parent (switched to).
	 * Schedules focusing the input field (if present)
	 */
	onAttached() {
		this.#laterContentP.then((laterContent) => {
			if (
				laterContent.name instanceof HTMLInputElement &&
				laterContent.name.isConnected
			) {
				laterContent.name.focus();
			}
		});
	}

	/**
	 * Event handler for when the primary action on items in the list is
	 * performed (e.g., open or save). Use `this.getSelectedItem()` to get the
	 * item the operation pertains to.
	 *
	 * @returns
	 * true when the dialog should remain open (see `ModalButton.onClick`)
	 */
	async onClickConfirmation(): Promise<boolean> {
		return await this.#dsc.onClickConfirmation();
	}

	/**
	 * Get the relevant item. This is resolved as follows:
	 *	- If the input field was created (includeInputField=true), then takes its value
	 *	- Otherwise, if an item was selected, return it
	 *	- Otherwise, if the promise of the list of items has resolved, return
	 *	  the inital item passed as initItem
	 *	- Otherwise, return null
	 */
	getSelectedItem(): string | null {
		return this.#laterContent === null
			? null
			: this.#laterContent.name.value;
	}

	/** Remove an item from the list */
	removeItemFromList(item: string) {
		if (this.#laterContent === null) {
			this.#laterContentP.then(() => {
				this.removeItemFromList(item);
			});
			return;
		}

		const idx = this.#laterContent.items.indexOf(item);
		if (idx >= 0) {
			this.#laterContent.items.splice(idx, 1);
			this.#laterContent.list.remove(idx);
		}
	}

	/**
	 * Get the current list of items, null if the promise wasn't resolved yet
	 */
	getItems(): string[] | null {
		return this.#laterContent?.items ?? null;
	}

	isFullyRendered(): boolean {
		return this.#laterContent !== null;
	}

	/**
	 * Computes and updates status text like "5 documents" (if itemTerm="document")
	 */
	updateStatusText() {
		let text: string;
		if (this.#laterContent === null) {
			text = "Loading...";
		} else {
			const items = this.#laterContent.items;
			text =
				(items.length > 0 ? items.length : "No") +
				" " +
				this.#dsc.itemTerm +
				(items.length === 1 ? "" : "s");
		}
		this.#status.innerText = text;
	}
}

export function createFileDlgFileView(
	filename: string,
	allowNewFilename: boolean,
	onOkay: (filename: string) => void,
	ctx: FileViewContext
): FileDlgView {
	let ret: FileDlgView;

	// 10px horizontal spacing
	//  7px vertical spacing
	// populate array of existing files
	let files: string[] = new Array();
	for (let key in localStorage) {
		if (key.substring(0, 13) === "tscript.code.")
			files.push(key.substring(13));
	}
	files.sort();

	// return true on failure, that is when the dialog should be kept open
	let onFileConfirmation = function () {
		let fn = ret.getSelectedItem();
		if (fn === null) return true;
		if (fn != "") {
			if (allowNewFilename || files.indexOf(fn) >= 0) {
				onOkay(fn);
				return false; // close dialog
			}
		}
		return true; // keep dialog open
	};

	ret = new FileDlgView(
		{
			initItem: filename,
			includeInputField: allowNewFilename,
			initItemListP: Promise.resolve(files),
			onClickDelete: () => {
				const selectedFile = ret.getSelectedItem();
				if (selectedFile !== null) deleteFile(selectedFile);
			},
			onClickConfirmation: onFileConfirmation,
			deleteBtnText: "Delete file",
			inputFieldPlaceholder: "Filename",
			switchBtnText: "Show projects",
			itemTerm: "document",
		},
		ctx
	);

	const updateStatusText = () => ret.updateStatusText();
	updateStatusText();
	ret.fullyRendered.then(updateStatusText);
	return ret;

	function deleteFile(filename: string) {
		if (ret.getItems()?.includes(filename)) {
			let onDelete = () => {
				ide.collection.closeEditor(filename);
				localStorage.removeItem("tscript.code." + filename);
				ret.removeItemFromList(filename);
				updateStatusText();
			};

			deleteFileDlg(filename, onDelete);
		}
	}
}

function createFileDlgProjectView(ctx: FileViewContext): FileDlgView {
	const projs = listProjects().then((projs) => projs.sort());
	const ret = new FileDlgView(
		{
			initItem: getCurrentProject() ?? "",
			includeInputField: true,
			initItemListP: projs,
			onClickDelete: handleDelete,
			onClickConfirmation,
			deleteBtnText: "Delete project",
			inputFieldPlaceholder: "New project",
			switchBtnText: "Show files",
			itemTerm: "project",
		},
		ctx
	);
	ret.updateStatusText();
	ret.fullyRendered.then(() => ret.updateStatusText());
	return ret;

	function handleDelete() {
		const proj = ret.getSelectedItem();
		if (proj === null) {
			return;
		}
		if (!ret.getItems()!.includes(proj)) {
			return;
		}

		const onDeleteConfirm = async () => {
			const projPath = getProjectPath(proj);
			for await (const entry of recurseDirectory(projPath)) {
				ide.collection.closeEditor(
					entry.substring(1 + projPath.length)
				);
			}
			await deleteProject(proj);
			ret.removeItemFromList(proj);
			ret.updateStatusText();
			return false;
		};
		let msgBoxOpen = true;

		let msgBox = tgui.msgBox({
			title: "Delete project",
			icon: tgui.msgBoxExclamation,
			prompt: 'Delete project "' + proj + '"\nAre you sure?',
			buttons: [
				{
					text: "Delete",
					isDefault: true,
					onClick: () => {
						onDeleteConfirm().then((keepOpen) => {
							if (!keepOpen && msgBoxOpen) {
								tryStopModal(msgBox);
							}
						});
						return true;
					},
				},
				{ text: "Cancel" },
			],
			onClose: () => {
				msgBoxOpen = false;
			},
		});
	}

	async function onClickConfirmation() {
		const proj = ret.getSelectedItem();
		if (proj === null) {
			return true;
		}
		try {
			await tryCreateProject(proj);
		} catch (e) {
			if (e instanceof InvalidProjectName) {
				tgui.msgBox({
					title: "Invalid project name",
					prompt: e.reason,
					enterConfirms: true,
					buttons: [
						{
							text: "Okay",
							isDefault: true,
						},
					],
				});
				return true;
			} else {
				throw e;
			}
		} finally {
		}
		await setCurrentProject(proj);
		return false;
	}
}

/**
 * @param onDelete See `ModalButton.onClick` for meaning of return value
 */
export function deleteFileDlg(
	filename: string,
	onDelete: () => boolean | Promise<boolean> | void
): void {
	tgui.msgBox({
		title: "Delete file",
		icon: tgui.msgBoxExclamation,
		prompt: 'Delete file "' + filename + '"\nAre you sure?',
		buttons: [
			{ text: "Delete", isDefault: true, onClick: onDelete },
			{ text: "Cancel" },
		],
	});
}

/**
 * @param onOkay See `ModalButton.onClick` for meaning of return value
 *	If it is a promise, the modal is kept open and depending on the value it
 *	resolves to it is closed upon resolution.
 */
export function tabNameDlg(
	onOkay: (filename: string) => boolean | Promise<boolean> | void,
	title: string = "New tab",
	defaultInput: string | undefined = undefined
) {
	// return true on failure, that is when the dialog should be kept open
	let onFileConfirmation = function () {
		return onOkay(name.value);
	};

	// create dialog and its controls
	let modal = tgui.createModal({
		title,
		scalesize: [0, 0],
		minsize: [330, 120],
		buttons: [
			{
				text: "Confirm",
				isDefault: true,
				onClick: onFileConfirmation,
			},
			{ text: "Cancel" },
		],
		enterConfirms: true,
		contentstyle: {
			display: "flex",
			"align-items": "center",
		},
	});

	let name = { value: "" };
	const inputProps: Record<string, string> = {
		type: "text",
		placeholder: "Filename",
	};
	if (defaultInput !== undefined) {
		inputProps.value = defaultInput;
	}
	name = tgui.createElement({
		parent: modal.content,
		type: "input",
		style: {
			width: "100%",
			height: "25px",
			"margin-vertical": "7px",
		},
		classname: "tgui-text-box",
		properties: inputProps,
	});

	tgui.startModal(modal);
}<|MERGE_RESOLUTION|>--- conflicted
+++ resolved
@@ -369,7 +369,6 @@
 	tgui.startModal(dlg);
 }
 
-<<<<<<< HEAD
 export const fileDlgSize = {
 	scalesize: [0.5, 0.7],
 	minsize: [440, 260],
@@ -383,34 +382,6 @@
 	/** Whether the modal wasn't yet closed */
 	const ctxBase = {
 		clickConfirmation: simulateClickConfirmation,
-=======
-export function fileDlg(
-	title: string,
-	filename: string,
-	allowNewFilename: boolean,
-	confirmText: string,
-	onOkay: (filename: string) => any
-) {
-	// 10px horizontal spacing
-	//  7px vertical spacing
-	// populate array of existing files
-	let files = new Array();
-	for (let key in localStorage) {
-		if (key.substr(0, 13) === "tscript.code.") files.push(key.substr(13));
-	}
-	files.sort();
-
-	// return true on failure, that is when the dialog should be kept open
-	let onFileConfirmation = function () {
-		let fn = name.value;
-		if (fn != "") {
-			if (allowNewFilename || files.indexOf(fn) >= 0) {
-				onOkay(fn);
-				return false; // close dialog
-			}
-		}
-		return true; // keep dialog open
->>>>>>> 41d6c40c
 	};
 	fileView = createFileDlgFileView("", false, loadFile, {
 		...ctxBase,
@@ -469,7 +440,7 @@
 		}
 
 		openEditorFromLocalStorage(name);
-		return updateControls().then(() => undefined);
+		return updateControls();
 	}
 
 	function simulateClickConfirmation() {
