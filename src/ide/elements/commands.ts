import * as ide from ".";
<<<<<<< HEAD
import { parseProgram } from "../../lang/parser";
import { type StandaloneCode } from "../standalone";
import { loadFileProjDlg, saveAsDialog } from "./dialogs";
import { ErrorHelper } from "../../lang/errors/ErrorHelper";
import {
=======
import { ErrorHelper } from "../../lang/errors/ErrorHelper";
import { parseProgram } from "../../lang/parser";
import {
	fileIDChangeNamespace,
>>>>>>> e0d1d764
	fileIDToContextDependentFilename,
	localstorageFileID,
} from "../../lang/parser/file_id";
import { icons } from "../icons";
import { type StandaloneCode } from "../standalone";
import * as tgui from "./../tgui";
<<<<<<< HEAD
import { confirmFileOverwrite, parseOptions, tabNameDlg } from "./dialogs";
=======
import { msgBox } from "./../tgui";
import {
	confirmFileOverwrite,
	fileDlg,
	parseOptions,
	tabNameDlg,
} from "./dialogs";
>>>>>>> e0d1d764
import { showdoc, showdocConfirm } from "./show-docs";
import { cleanupExternalFilename, importData, interpreterEnded } from "./utils";

/**
 * click may be async
 */
export let buttons: any = [
	{
		click: cmd_new,
		icon: icons.newDocument,
		tooltip: "New document",
		hotkey: "shift-control-n",
		group: "file",
	},
	{
		click: cmd_load,
		icon: icons.openDocument,
		tooltip: "Open document",
		hotkey: "control-o",
		group: "file",
	},
	{
		click: cmd_save,
		icon: icons.saveDocument,
		tooltip: "Save document",
		hotkey: "control-s",
		group: "file",
	},
	{
		click: cmd_save_as,
		icon: icons.saveDocumentAs,
		tooltip: "Save document as ...",
		hotkey: "shift-control-s",
		group: "file",
	},
	{
		click: cmd_run,
		icon: icons.run,
		tooltip: "Run/continue program",
		hotkey: "F7",
		group: "execution",
	},
	{
		click: cmd_interrupt,
		icon: icons.interrupt,
		tooltip: "Interrupt program",
		hotkey: "shift-F7",
		group: "execution",
	},
	{
		click: cmd_reset,
		icon: icons.reset,
		tooltip: "Abort program",
		hotkey: "F10",
		group: "execution",
	},
	{
		click: cmd_step_into,
		icon: icons.stepInto,
		tooltip: "Run current command, step into function calls",
		hotkey: "shift-control-F11",
		group: "debug",
	},
	{
		click: cmd_step_over,
		icon: icons.stepOver,
		tooltip: "Run current line of code, do no step into function calls",
		hotkey: "control-F11",
		group: "debug",
	},
	{
		click: cmd_step_out,
		icon: icons.stepOut,
		tooltip: "Step out of current function",
		hotkey: "shift-F11",
		group: "debug",
	},
	{
		click: cmd_toggle_breakpoint,
		icon: icons.breakPoint,
		tooltip: "Toggle breakpoint",
		hotkey: "F8",
		group: "debug",
	},
];

function cmd_reset() {
	ide.clear();
}

export function existsActiveSession(): boolean {
	let session = ide.interpreterSession;
	return session !== null && !interpreterEnded(session.interpreter);
}

/**
 * Gets the active interpreter session or creates a new one if no program is running
 */
async function getOrRestartSession(): Promise<ide.InterpreterSession | null> {
	let session = ide.interpreterSession;
	if (session && !interpreterEnded(session.interpreter)) {
		return session;
	} else {
		// (re-)start the interpreter
		return await ide.prepareRun();
	}
}

async function cmd_run() {
	(await getOrRestartSession())?.interpreter.run();
}

function cmd_interrupt() {
	const interpreter = ide.interpreterSession?.interpreter;
	if (interpreter && !interpreterEnded(interpreter)) interpreter.interrupt();
}

async function cmd_step_into() {
	(await getOrRestartSession())?.interpreter.step_into();
}

async function cmd_step_over() {
	(await getOrRestartSession())?.interpreter.step_over();
}

async function cmd_step_out() {
	(await getOrRestartSession())?.interpreter.step_out();
}

export async function cmd_export() {
	const resolveEntryRes = await ide.createParseInput();
	if (!resolveEntryRes) return;
	const [mainEntry, includeResolutions] = resolveEntryRes;

	// check that the code at least compiles
<<<<<<< HEAD
	let result = await parseProgram(mainEntry, true, parseOptions);
=======
	let result = await parseProgram(mainEntry, parseOptions);
>>>>>>> e0d1d764

	// everything after that should ideally be synchronous
	ide.clear();

	let program = result.program;
	let errors = result.errors;
	if (errors && errors.length > 0) {
		for (let i = 0; i < errors.length; i++) {
			let err = errors[i];
			ide.addMessage(
				err.type,
				ErrorHelper.getLocatedErrorMsg(
					err.type,
					err.filename ?? undefined,
					err.line,
					err.message
				),

				err.filename ?? undefined,
				err.line,
				err.ch,
				err.type === "error" ? err.href : undefined
			);
		}
		return;
	}
	if (!program) {
		alert("internal error during export");
		return;
	}

	// create a filename for the file download from the title
	const humandReadableFilename = fileIDToContextDependentFilename(
		mainEntry.filename
	);
	let title = humandReadableFilename;
	let fn = "tscript-export";
	if (
		!fn.endsWith("html") &&
		!fn.endsWith("HTML") &&
		!fn.endsWith("htm") &&
		!fn.endsWith("HTM")
	)
		fn += ".html";

	let dlg = tgui.createModal({
		title: "Export program as webpage",
		scalesize: [0.5, 0.5],
		minsize: [400, 260],
		onHelp: (initiatedByKey) =>
			(initiatedByKey ? showdocConfirm : showdoc)("#/ide/exportdialog"),
		buttons: [{ text: "Close" }],
	});

	let status = tgui.createElement({
		parent: dlg.content,
		type: "div",
		text: "status: preparing ...",
		classname: "ide-export-status",
		style: { top: "20px" },
	});
	let download_turtle = tgui.createElement({
		parent: dlg.content,
		type: "a",
		properties: { target: "_blank", download: fn },
		text: "download standalone turtle application",
		classname: "ide-export-download",
		style: { top: "80px" },
	});
	let download_canvas = tgui.createElement({
		parent: dlg.content,
		type: "a",
		properties: { target: "_blank", download: fn },
		text: "download standalone canvas application",
		classname: "ide-export-download",
		style: { top: "140px" },
	});

	tgui.startModal(dlg);

	const standaloneCode: StandaloneCode = {
		includeSourceResolutions: Object.fromEntries(
			includeResolutions.includeSourceResolutions.entries()
		),
		includeResolutions: includeResolutions.includeResolutions,
		main: includeResolutions.main,
	};
	// escape the TScript source code; prepare it to reside inside an html document
	let source = JSON.stringify(standaloneCode);

	// obtain the page itself as a string
	{
		let defer = "defer"; // avoid search key below as string literal
		let xhr = new XMLHttpRequest();
		xhr.open("GET", window.location.href, true);
		xhr.overrideMimeType("text/html");
		xhr.onreadystatechange = function () {
			if (xhr.readyState === 4) {
				// hide the IDE and let canvas or turtle run in full screen
				let page = xhr.responseText;
				page = page.replace(
					"<title>TScript IDE</title>",
					"<title>" + title + "</title>"
				);
				if (page.includes("<script " + defer + ' src="main.js">')) {
					console.log(page);
					alert(
						"It seems that the TScript IDE is running in development mode. Expect the exported website to be broken."
					);
				}

				let headEnd = page.indexOf("<head>") + "<head>".length;
				let header = page.substr(0, headEnd);
				let footer = page.substr(headEnd);

				let scriptOpen =
					"window.TScript = {}; window.TScript.code = " +
					source +
					"; " +
					"window.TScript.mode = ";
				let scriptClose =
					"; window.TScript.name = " + JSON.stringify(title) + ";\n";

				let genCode = function genCode(mode) {
					let s = document.createElement("script");
					s.innerHTML =
						scriptOpen + JSON.stringify(mode) + scriptClose;
					let script = s.outerHTML;

					let blob = new Blob([header + script + footer], {
						type: "text/html",
					});

					return URL.createObjectURL(blob); //"data:text/html," + encodeURIComponent(header + script + footer);
				};

				status.innerHTML = "status: ready for download";
				download_turtle.href = genCode("turtle");
				download_turtle.style.display = "block";
				download_turtle.download = title + ".html";
				download_canvas.href = genCode("canvas");
				download_canvas.style.display = "block";
				download_canvas.download = title + ".html";
			}
		};
		xhr.send();
	}
}

function cmd_toggle_breakpoint() {
	const controller = ide.collection.activeEditor;
	if (!controller) return;

	const line = controller.editorView.getCursorPosition().row;
	controller.toggleBreakpoint(line);
}

function cmd_new() {
	tabNameDlg((name) => {
		// Don't accept empty filenames
		if (!name) return true; // keep dialog open

		const isSavedDoc =
			localStorage.getItem("tscript.code." + name) !== null;

		const fileID = localstorageFileID(name);
		if (isSavedDoc || ide.collection.getEditor(fileID)) {
			confirmFileOverwrite(name, () => {
				// replace the existing file/editor
				ide.collection.openEditorFromData(fileID, "");
			});
		} else {
			ide.collection.openEditorFromData(fileID, "");
		}

		return false;
	});
}

function cmd_load() {
<<<<<<< HEAD
	loadFileProjDlg();
=======
	fileDlg("Load file", "", false, "Load", (name) => {
		ide.collection.openEditorFromFile(localstorageFileID(name));
	});
>>>>>>> e0d1d764
}

function cmd_save() {
	ide.collection.activeEditor?.save();
}

function cmd_save_as() {
	const controller = ide.collection.activeEditor;
	if (!controller) return;

<<<<<<< HEAD
	const filename = fileIDToContextDependentFilename(controller.filename);
	return saveAsDialog(
		filename,
		(filename) => void controller.saveAs(localstorageFileID(filename))
=======
	fileDlg(
		"Save file as ...",
		controller.filename,
		true,
		"Save",
		(filename) => {
			controller.saveAs(localstorageFileID(filename));
		}
>>>>>>> e0d1d764
	);
}

export function cmd_upload() {
	let dom_file = tgui.createElement({
		type: "input",
		parent: document.body,
		properties: { type: "file", multiple: "multiple" },
		events: {
			change: async (event) => {
				event.preventDefault();
				if (!dom_file.files) return;
				for (let i = 0; i < dom_file.files.length; i++) {
					let file = dom_file.files[i];
					let content = await file.text();
					if (content)
						importData(content, cleanupExternalFilename(file.name));
				}
			},
		},
	});
	dom_file.click();
	dom_file.remove();
}

export function cmd_download() {
	const controller = ide.collection.activeEditor;
	if (!controller) return;
	const filename = fileIDToContextDependentFilename(controller.filename);
	const content = controller.editorView.text();

	const link = tgui.createElement({
		type: "a",
		parent: document.body,
		properties: {
			href:
				"data:text/plain;charset=utf-8," + encodeURIComponent(content),
			download: filename + ".tscript",
		},
	});
	link.click();
	link.remove();
}<|MERGE_RESOLUTION|>--- conflicted
+++ resolved
@@ -1,33 +1,15 @@
 import * as ide from ".";
-<<<<<<< HEAD
 import { parseProgram } from "../../lang/parser";
 import { type StandaloneCode } from "../standalone";
 import { loadFileProjDlg, saveAsDialog } from "./dialogs";
 import { ErrorHelper } from "../../lang/errors/ErrorHelper";
 import {
-=======
-import { ErrorHelper } from "../../lang/errors/ErrorHelper";
-import { parseProgram } from "../../lang/parser";
-import {
-	fileIDChangeNamespace,
->>>>>>> e0d1d764
 	fileIDToContextDependentFilename,
 	localstorageFileID,
 } from "../../lang/parser/file_id";
 import { icons } from "../icons";
-import { type StandaloneCode } from "../standalone";
 import * as tgui from "./../tgui";
-<<<<<<< HEAD
 import { confirmFileOverwrite, parseOptions, tabNameDlg } from "./dialogs";
-=======
-import { msgBox } from "./../tgui";
-import {
-	confirmFileOverwrite,
-	fileDlg,
-	parseOptions,
-	tabNameDlg,
-} from "./dialogs";
->>>>>>> e0d1d764
 import { showdoc, showdocConfirm } from "./show-docs";
 import { cleanupExternalFilename, importData, interpreterEnded } from "./utils";
 
@@ -163,11 +145,7 @@
 	const [mainEntry, includeResolutions] = resolveEntryRes;
 
 	// check that the code at least compiles
-<<<<<<< HEAD
-	let result = await parseProgram(mainEntry, true, parseOptions);
-=======
-	let result = await parseProgram(mainEntry, parseOptions);
->>>>>>> e0d1d764
+	let result = await parseProgram<any>(mainEntry, parseOptions);
 
 	// everything after that should ideally be synchronous
 	ide.clear();
@@ -348,13 +326,7 @@
 }
 
 function cmd_load() {
-<<<<<<< HEAD
 	loadFileProjDlg();
-=======
-	fileDlg("Load file", "", false, "Load", (name) => {
-		ide.collection.openEditorFromFile(localstorageFileID(name));
-	});
->>>>>>> e0d1d764
 }
 
 function cmd_save() {
@@ -365,21 +337,10 @@
 	const controller = ide.collection.activeEditor;
 	if (!controller) return;
 
-<<<<<<< HEAD
 	const filename = fileIDToContextDependentFilename(controller.filename);
 	return saveAsDialog(
 		filename,
 		(filename) => void controller.saveAs(localstorageFileID(filename))
-=======
-	fileDlg(
-		"Save file as ...",
-		controller.filename,
-		true,
-		"Save",
-		(filename) => {
-			controller.saveAs(localstorageFileID(filename));
-		}
->>>>>>> e0d1d764
 	);
 }
 
