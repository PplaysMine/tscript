--- conflicted
+++ resolved
@@ -9,14 +9,13 @@
 } from "../../lang/parser/file_id";
 import { icons } from "../icons";
 import * as tgui from "./../tgui";
-<<<<<<< HEAD
-import { confirmFileOverwrite, parseOptions, tabNameDlg } from "./dialogs";
-=======
 import {
+  confirmFileOverwrite,
 	createFileDlgFileView,
 	loadFileProjDlg,
 	fileDlgSize,
 	parseOptions,
+  tabNameDlg,
 	gitDlg,
 } from "./dialogs";
 import {
@@ -24,7 +23,6 @@
 	createEditorTabByModal,
 	openEditorFromLocalStorage,
 } from "./editor-tabs";
->>>>>>> 54957412
 import { showdoc, showdocConfirm } from "./show-docs";
 import { cleanupExternalFilename, importData, interpreterEnded } from "./utils";
 
@@ -140,17 +138,12 @@
 	}
 }
 
-<<<<<<< HEAD
 async function cmd_run() {
 	(await getOrRestartSession())?.interpreter.run();
-=======
+}
+
 function cmd_git() {
 	gitDlg();
-}
-
-function cmd_run() {
-	getOrRestartSession()?.interpreter.run();
->>>>>>> 54957412
 }
 
 function cmd_interrupt() {
