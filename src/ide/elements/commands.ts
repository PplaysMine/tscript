--- conflicted
+++ resolved
@@ -1,49 +1,15 @@
 import * as ide from ".";
-<<<<<<< HEAD
 import { parseProgram } from "../../lang/parser";
+import { type StandaloneCode } from "../standalone";
+import { loadFileProjDlg, saveAsDialog } from "./dialogs";
+import { ErrorHelper } from "../../lang/errors/ErrorHelper";
 import {
-	fileIDHasNamespace,
 	fileIDToContextDependentFilename,
 	localstorageFileID,
-	LocalStorageFileID,
-	localStorageFileIDToFilename,
-	projectFileIDToProjAbsPath,
-	splitFileIDAtColon,
-=======
-import { ErrorHelper } from "../../lang/errors/ErrorHelper";
-import { parseProgram } from "../../lang/parser";
-import {
-	fileIDChangeNamespace,
-	fileIDToContextDependentFilename,
-	localstorageFileID,
->>>>>>> f1ab51a9
 } from "../../lang/parser/file_id";
 import { icons } from "../icons";
-import { type StandaloneCode } from "../standalone";
 import * as tgui from "./../tgui";
-<<<<<<< HEAD
-import { errorMsgBox, msgBox } from "./../tgui";
-import {
-	createFileDlgFileView,
-	loadFileProjDlg,
-	fileDlgSize,
-	parseOptions,
-} from "./dialogs";
-import {
-	closeEditor,
-	createEditorTabByModal,
-	openEditorFromLocalStorage,
-} from "./editor-tabs";
-import { saveFileTreeFile } from "./file-tree";
-=======
-import { msgBox } from "./../tgui";
-import {
-	confirmFileOverwrite,
-	fileDlg,
-	parseOptions,
-	tabNameDlg,
-} from "./dialogs";
->>>>>>> f1ab51a9
+import { confirmFileOverwrite, parseOptions, tabNameDlg } from "./dialogs";
 import { showdoc, showdocConfirm } from "./show-docs";
 import { cleanupExternalFilename, importData, interpreterEnded } from "./utils";
 
@@ -142,11 +108,7 @@
 /**
  * Gets the active interpreter session or creates a new one if no program is running
  */
-<<<<<<< HEAD
 async function getOrRestartSession(): Promise<ide.InterpreterSession | null> {
-=======
-async function getOrRestartSession() {
->>>>>>> f1ab51a9
 	let session = ide.interpreterSession;
 	if (session && !interpreterEnded(session.interpreter)) {
 		return session;
@@ -178,56 +140,23 @@
 }
 
 export async function cmd_export() {
-<<<<<<< HEAD
-	// don't interrupt a running program
-	if (ide.interpreter) {
-		if (
-			ide.interpreter.status === "running" ||
-			ide.interpreter.status === "waiting" ||
-			ide.interpreter.status === "dialog"
-		)
-			return;
-	}
-
 	const resolveEntryRes = await ide.createParseInput();
 	if (!resolveEntryRes) return;
 	const [mainEntry, includeResolutions] = resolveEntryRes;
 
-=======
-	const resolveEntryRes = await ide.createParseInput();
-	if (!resolveEntryRes) return;
-	const [mainEntry, includeResolutions] = resolveEntryRes;
-
 	// check that the code at least compiles
->>>>>>> f1ab51a9
 	let result = await parseProgram(mainEntry, true, parseOptions);
 
 	// everything after that should ideally be synchronous
 	ide.clear();
 
-<<<<<<< HEAD
-	// check that the code at least compiles
-=======
->>>>>>> f1ab51a9
 	let program = result.program;
 	let errors = result.errors;
 	if (errors && errors.length > 0) {
 		for (let i = 0; i < errors.length; i++) {
 			let err = errors[i];
-			const humandReadable =
-				err.filename && fileIDToContextDependentFilename(err.filename);
 			ide.addMessage(
 				err.type,
-<<<<<<< HEAD
-				err.type +
-					(humandReadable
-						? " in file '" + humandReadable + "'"
-						: "") +
-					" in line " +
-					err.line +
-					": " +
-					err.message,
-=======
 				ErrorHelper.getLocatedErrorMsg(
 					err.type,
 					err.filename ?? undefined,
@@ -235,7 +164,6 @@
 					err.message
 				),
 
->>>>>>> f1ab51a9
 				err.filename ?? undefined,
 				err.line,
 				err.ch,
@@ -398,80 +326,22 @@
 }
 
 function cmd_load() {
-<<<<<<< HEAD
 	loadFileProjDlg();
-}
-
-function cmd_save() {
-	const ed = ide.collection.getActiveEditor();
-	if (!ed) return;
-	const fileID = ed.properties().name;
-	if (fileIDHasNamespace(fileID, "project")) {
-		saveFileTreeFile(fileID, ed.text());
-	} else if (fileIDHasNamespace(fileID, "localstorage")) {
-		let name = localStorageFileIDToFilename(fileID);
-		localStorage.setItem("tscript.code." + name, ed.text());
-	} else {
-		const ns = splitFileIDAtColon(fileID)[0];
-		errorMsgBox(`Can't save files with FileID namespace "${ns}"`);
-	}
-	ed.setClean();
-=======
-	fileDlg("Load file", "", false, "Load", (name) => {
-		ide.collection.openEditorFromFile(localstorageFileID(name));
-	});
 }
 
 function cmd_save() {
 	ide.collection.activeEditor?.save();
->>>>>>> f1ab51a9
 }
 
 function cmd_save_as() {
 	const controller = ide.collection.activeEditor;
 	if (!controller) return;
 
-<<<<<<< HEAD
-	const filename = ed.properties.name;
-	const fileView = createFileDlgFileView(
+	const filename = fileIDToContextDependentFilename(controller.filename);
+	return saveAsDialog(
 		filename,
-		true,
-		function (filename) {
-			const fileID: LocalStorageFileID = localstorageFileID(filename);
-			closeEditor(fileID);
-			localStorage.setItem("tscript.code." + filename, ed.text());
-			openEditorFromLocalStorage(fileID);
-		},
-		{
-			switchView: null,
-			clickConfirmation: () => dlg.pressButton(confirmationButton),
-=======
-	fileDlg(
-		"Save file as ...",
-		controller.filename,
-		true,
-		"Save",
-		(filename) => {
-			controller.saveAs(localstorageFileID(filename));
->>>>>>> f1ab51a9
-		}
+		(filename) => void controller.saveAs(localstorageFileID(filename))
 	);
-	const confirmationButton = {
-		text: "Save",
-		isDefault: true,
-		onClick: () => fileView.onClickConfirmation(),
-	};
-	let dlg = tgui.createModal({
-		title: "Save file as ...",
-		minsize: [...fileDlgSize.minsize],
-		scalesize: [...fileDlgSize.scalesize],
-		buttons: [confirmationButton, { text: "Cancel" }],
-		enterConfirms: true,
-	});
-
-	tgui.startModal(dlg);
-	dlg.content.replaceChildren(fileView.element);
-	return dlg;
 }
 
 export function cmd_upload() {
@@ -486,24 +356,8 @@
 				for (let i = 0; i < dom_file.files.length; i++) {
 					let file = dom_file.files[i];
 					let content = await file.text();
-<<<<<<< HEAD
-					if (!content) continue;
-					localStorage.setItem("tscript.code." + filename, content); // write or overwrite
-					let ed = ide.collection.getEditor(
-						localstorageFileID(filename)
-					);
-					if (ed) {
-						ide.collection.setActiveEditor(ed);
-						ed.setText(content);
-						ed.focus();
-					} else {
-						openEditorFromLocalStorage(filename);
-					}
-					updateControls();
-=======
 					if (content)
 						importData(content, cleanupExternalFilename(file.name));
->>>>>>> f1ab51a9
 				}
 			},
 		},
@@ -513,17 +367,10 @@
 }
 
 export function cmd_download() {
-<<<<<<< HEAD
-	const ed = ide.collection.getActiveEditor();
-	if (!ed) return;
-	let filename = fileIDToContextDependentFilename(ed.properties().name);
-	let content = ed.text();
-=======
 	const controller = ide.collection.activeEditor;
 	if (!controller) return;
 	const filename = fileIDToContextDependentFilename(controller.filename);
 	const content = controller.editorView.text();
->>>>>>> f1ab51a9
 
 	const link = tgui.createElement({
 		type: "a",
