import { ErrorHelper } from "../../lang/errors/ErrorHelper";
import { Interpreter } from "../../lang/interpreter/interpreter";
import { ProgramRoot } from "../../lang/interpreter/program-elements";
import { ParseInput, parseProgram } from "../../lang/parser";
import {
	FileID,
	ProjectFileID,
	projectFileIDToProjAbsPath,
	LocalStorageFileID,
	StringFileID,
	fileIDChangeNamespace,
	splitFileIDAtColon,
	fileIDHasNamespace,
	localStorageFileIDToFilename,
	projectFileIDTripleSplit,
	localstorageFileID,
	projectFileID,
	stringFileID,
	fileIDToContextDependentFilename,
	isLoadableFileID,
} from "../../lang/parser/file_id";
import { toClipboard } from "../clipboard";
import { icons } from "../icons";
import * as tgui from "../tgui";
import { tutorial } from "../tutorial";
import { EditorCollection } from "./collection";
import {
	buttons,
	cmd_download,
	cmd_export,
	cmd_upload,
	existsActiveSession,
} from "./commands";
import {
	createCanvas,
	createIDEInterpreter,
	createTurtle,
} from "./create-interpreter";
import { FileTree, fileTreePathToProjectNameFileName } from "./file-tree";
import {
	getProjectPath,
	projectsFSP,
	setCurrentProject,
	simplifyPath,
} from "../projects-fs";
import Path from "@isomorphic-git/lightning-fs/src/path";

import { configDlg, loadConfig, parseOptions, saveConfig } from "./dialogs";
import { programinfo } from "./programinfo";
import { showdoc, showdocConfirm } from "./show-docs";
import { stackinfo } from "./stackinfo";
import { EditorController } from "./editor-controller";

///////////////////////////////////////////////////////////
// IDE for TScript development
//

export let collection!: EditorCollection;
export let editor_title: any = null;
export let panel_editor: any = null;

let messages!: HTMLElement;
let messagecontainer!: HTMLElement;
let hasErrorMessage = false;

export let stacktree: tgui.TreeControl<any> | null = null;
export let programtree: tgui.TreeControl<any> | null = null;
let programStatusLabel!: tgui.LabelControl;

let canvasContainer!: HTMLElement;
let turtleContainer!: HTMLElement;

/** current interpreter session, non-null after successful parsing */
export let interpreterSession: InterpreterSession | null = null;

let main: any = null;
let toolbar: any = null;
let iconlist: any = null;
let highlight: any = null;
export let runselector: HTMLSelectElement;

<<<<<<< HEAD
export let filetree!: FileTree;
export let tab_config: { align: "horizontal" | "vertical" } = {
	align: "horizontal",
};
=======
export let ft: FileTree;
>>>>>>> 54957412

/**
 * add a message to the message panel
 */
export function addMessage(
	type: "print" | "warning" | "error",
	text: string,
	filename?: FileID,
	line?: number,
	ch?: number,
	href?: string
) {
	let color = { print: "#00f", warning: "#f80", error: "#f00" };
	let tr = tgui.createElement({
		type: "tr",
		parent: messages,
		classname: "ide",
		style: { "vertical-align": "top" },
	});
	let th = tgui.createElement({
		type: "th",
		parent: tr,
		classname: "ide",
		style: { width: "20px" },
	});
	let bullet = tgui.createElement({
		type: "span",
		parent: th,
		style: { width: "20px", color: color[type] },
		html: href ? "\u2139" : "\u2022",
	});
	if (href) {
		bullet.style.cursor = "pointer";
		bullet.addEventListener("click", function (event) {
			showdoc(href);
			return false;
		});
	}
	let td = tgui.createElement({
		type: "td",
		parent: tr,
		classname: "ide",
	});
	let lines = text.split("\n");
	for (let i = 0; i < lines.length; i++) {
		let s = lines[i];
		let msg = tgui.createElement({
			type: "div",
			parent: td,
			classname:
				"ide ide-message" +
				(type !== "print" ? " ide-errormessage" : ""),
			text: s,
		});
		if (filename && line != null && isLoadableFileID(filename)) {
			msg.addEventListener("click", (event) => {
				event.preventDefault();
				collection.openEditorFromFile(filename!, {
					line: line - 1,
					character: ch,
				});
			});
		}
	}
	messagecontainer.scrollTop = messagecontainer.scrollHeight;

	if (type === "error") {
		hasErrorMessage = true;
		updateProgramState();
	}

	return { symbol: th, content: td };
}

/**
 * Stop the interpreter and clear all output,
 * put the IDE into "not yet checked" mode.
 */
export function clear() {
	interpreterSession?.destroy();
	interpreterSession = null;

	messages.replaceChildren();
	hasErrorMessage = false;

	updateProgramState({ interpreterChanged: true });
}

export type IncludeResolutionList = [StringFileID, string, StringFileID][];

/** @see createParseInput */
export type ParseInputIncludeSpecification = {
	includeResolutions: IncludeResolutionList;
	includeSourceResolutions: Map<StringFileID, string>;
	main: StringFileID;
};

async function createParseInputProject(
	projectName: string,
	entryFilename: string
): Promise<[ParseInput<ProjectFileID>, ParseInputIncludeSpecification] | null> {
	const includeResolutions: IncludeResolutionList = [];
	const includeSourceResolutions: Map<StringFileID, string> = new Map();
	const projectPath = getProjectPath(projectName);

	/**
	 * @param includingFileID `null` to signal that this wasn't an actual include
	 */
	const resolveIncludeToFileID = (
		includingFileID: ProjectFileID | null,
		includeOperand: string
	): ProjectFileID | null => {
		const includingAbs =
			includingFileID === null
				? null
				: projectFileIDToProjAbsPath(includingFileID);
		const dirname =
			includingAbs === null ? "/" : Path.dirname(includingAbs);

		let resolved: string;
		try {
			// both functions can throw
			resolved = Path.normalize(Path.resolve(dirname, includeOperand));
		} catch (e) {
			return null;
		}
		// simplifyPath for removing trailing "/"
		resolved = simplifyPath(resolved);
		const fileIDSuffix = `${projectName}${resolved}`;
		if (includingFileID !== null) {
			const newEntry: IncludeResolutionList[0] = [
				fileIDChangeNamespace(includingFileID, "string"),
				includeOperand,
				stringFileID(fileIDSuffix),
			];
			if (
				!includeResolutions.some((e) =>
					e.every((val, idx) => val === newEntry[idx])
				)
			) {
				// newEntry is in fact new
				includeResolutions.push(newEntry);
			}
		}
		return projectFileID(projectName, resolved);
	};

	const resolveInclude = async (
		fileID: ProjectFileID
	): Promise<ParseInput<ProjectFileID> | null> => {
		const projAbsPath = projectFileIDToProjAbsPath(fileID);
		const editor = collection.getEditor(fileID);
		if (editor) {
			// file is opened
			const source = editor.editorView.text();
			includeSourceResolutions.set(
				fileIDChangeNamespace(fileID, "string"),
				source
			);
			return {
				source,
				filename: fileID,
				resolveIncludeToFileID,
				resolveInclude,
			};
		}

		let readRes: string | undefined; // undefined if dir
		try {
			readRes = (await projectsFSP.readFile(
				Path.join(projectPath, projAbsPath),
				{ encoding: "utf8" }
			)) as string | undefined;
		} catch (e: any) {
			// EISDIR is not actually thrown, but it's undocumented
			if (
				e instanceof Error &&
				"code" in e &&
				(e.code === "ENOENT" || e.code === "EISDIR")
			) {
				return null;
			} else {
				throw e;
			}
		}
		if (readRes === undefined) {
			return null;
		} else {
			includeSourceResolutions.set(
				fileIDChangeNamespace(fileID, "string"),
				readRes
			);
			return {
				source: readRes,
				filename: fileID,
				resolveInclude,
				resolveIncludeToFileID,
			};
		}
	};

	const entryStdFilename = resolveIncludeToFileID(null, entryFilename);
	if (entryStdFilename === null) return null;
	const mainParseInput = await resolveInclude(entryStdFilename);
	if (mainParseInput === null) return null;
	return [
		mainParseInput,
		{
			includeResolutions,
			includeSourceResolutions,
			main: fileIDChangeNamespace(entryStdFilename, "string"),
		},
	];
}

async function createParseInputLocalStorage(
	entryFilename: string
): Promise<
	[ParseInput<LocalStorageFileID>, ParseInputIncludeSpecification] | null
> {
	const includeSourceResolutions: Map<StringFileID, string> = new Map();
	const includeResolutions: [StringFileID, string, StringFileID][] = [];

	const resolveIncludeToFileID = (
		includingFile: LocalStorageFileID,
		includeOperand: string
	): LocalStorageFileID => {
		includeResolutions.push([
			fileIDChangeNamespace(includingFile, "string"),
			includeOperand,
			stringFileID(includeOperand),
		]);
		return localstorageFileID(includeOperand);
	};
	const resolveInclude = async (
		fileID: LocalStorageFileID
	): Promise<ParseInput<LocalStorageFileID> | null> => {
		const filename = splitFileIDAtColon(fileID)[1];
		const source =
			collection.getEditor(fileID)?.editorView.text() ??
			localStorage.getItem(`tscript.code.${filename}`);
		if (source === null) return null;
		includeSourceResolutions.set(
			fileIDChangeNamespace(fileID, "string"),
			source
		);
		return {
			source,
			filename: fileID,
			resolveInclude,
			resolveIncludeToFileID,
		};
	};

	const entryFileID = localstorageFileID(entryFilename);
	const mainParseInput = await resolveInclude(entryFileID);
	if (mainParseInput === null) return null;
	return [
		mainParseInput,
		{
			includeSourceResolutions,
			includeResolutions,
			main: fileIDChangeNamespace(entryFileID, "string"),
		},
	];
}

/**
 * Create ParseInput from the current editors
 *
 * @returns null if the current run selection could not be resolved, otherwise
 * `[parseInput, spec]`. `parseInput` is the entry point of the program. `spec`
 * stores the content of the parsed
 * inputs, how they are included, and which one is the entry point. This is used
 * for serializing the program for creating the standalone page.
 *	- `spec.includeResolutions`: array of triples `[includingFile, includeOperand,
 *		resolvedFilename]`, meaning that that in `includingFile`, an include with
 *		operand `includeOperand` resolves to the file `resolvedFilename`.
 *	- `spec.includeSourceResolutions`: Map from resolved filenames (third entry in
 *		includeResolutions triples) to their sources
 *	- `spec.mainEntry`: main file/entry point
 *	`includeResolutions` and `includeSourceResolutions` will only be filled once
 *	`parseInput` is actually parsed. The FileIDs under `spec` have the "string"
 *	namespace, regardless of the actual namespace the original files came from.
 */
export async function createParseInput(): Promise<
	| [
			ParseInput<ProjectFileID> | ParseInput<LocalStorageFileID>,
			ParseInputIncludeSpecification
	  ]
	| null
> {
	const selection = getRunSelection();
	if (fileIDHasNamespace(selection, "project")) {
		const [_, projName, projAbsPath] = projectFileIDTripleSplit(selection);
		return createParseInputProject(projName, projAbsPath);
	} else if (fileIDHasNamespace(selection, "localstorage")) {
		return createParseInputLocalStorage(
			localStorageFileIDToFilename(selection)
		);
	} else {
		throw new Error("Not implemented");
	}
}

/**
 * Prepare everything for the program to start running,
 * put the IDE into stepping mode at the start of the program.
 * @returns an {@link InterpreterSession} instance, or `null` on error
 */
export async function prepareRun(): Promise<InterpreterSession | null> {
	const parseInput = (await createParseInput())?.[0];
	if (!parseInput) {
		return null;
	}

	const { program, errors } = await parseProgram<any>(
		parseInput,
		parseOptions
	);

	if (existsActiveSession()) {
		return null;
	}

	// everything after that should ideally be synchronous
	clear();
	for (const err of errors) {
		addMessage(
			err.type,
			ErrorHelper.getLocatedErrorMsg(
				err.type,
				err.filename ?? undefined,
				err.line,
				err.message
			),
			err.filename ?? undefined,
			err.line,
			err.ch,
			err.type === "error" ? err.href : undefined
		);
	}
	if (!program) {
		return null;
	}

	interpreterSession = new InterpreterSession(
		program,
		turtleContainer,
		canvasContainer
	);

	// the IDE has an InterpreterSession now
	updateProgramState({ interpreterChanged: true });
	return interpreterSession;
}

export class InterpreterSession {
	readonly interpreter: Interpreter;

	readonly #controller = new AbortController();
	readonly #canvas: HTMLCanvasElement;
	readonly #turtle: HTMLCanvasElement;

	constructor(
		program: ProgramRoot,
		turtleContainer: HTMLElement,
		canvasContainer: HTMLElement
	) {
		const interpreter = createIDEInterpreter(program);
		this.interpreter = interpreter;

		// add IDE-specific properties
		interpreter.service.print = (msg: string) => {
			if (msg.length > 1000) {
				const m = addMessage(
					"print",
					"[truncated long message; click the symbol to copy the full message to the clipboard]\n" +
						msg.substr(0, 1000) +
						" \u2026"
				);
				m.content.classList.add("ide-truncation");
				m.symbol.innerHTML = "&#x1f4cb;";
				m.symbol.style.cursor = "copy";
				m.symbol.addEventListener("click", () => {
					toClipboard(msg);
				});
			} else addMessage("print", msg);
			interpreter.flush();
		};
		interpreter.service.message = (
			msg: string,
			filename?: FileID,
			line?: number,
			ch?: number,
			href?: string
		) => {
			addMessage("error", msg, filename, line, ch, href);
		};
		interpreter.service.statechanged = () => {
			updateProgramState();
		};

		this.#turtle = createTurtle(turtleContainer, this.#controller.signal);
		turtleContainer.replaceChildren(this.#turtle);
		interpreter.service.turtle.dom = this.#turtle;

		this.#canvas = createCanvas(
			interpreter,
			canvasContainer,
			this.#controller.signal
		);
		canvasContainer.replaceChildren(this.#canvas);
		interpreter.service.canvas.dom = this.#canvas;
	}

	destroy() {
		this.#controller.abort();

		this.interpreter.stopthread();

		this.#turtle.remove();
		this.#canvas.remove();
	}
}

type ProgramStatus =
	| "unchecked"
	| "running"
	| "stepping"
	| "waiting"
	| "finished"
	| "error";

export const shouldLockEditors = (state = currentProgramState) =>
	state === "running" || state === "stepping" || state === "waiting";

const shouldShowSteppingInfo = (status: ProgramStatus) =>
	status === "stepping" || status === "error";

const shouldFocusCanvas = (status: ProgramStatus) =>
	status === "running" || status === "waiting";

function getProgramStatus(): ProgramStatus {
	const interpreter = interpreterSession?.interpreter;
	if (interpreter) {
		const status = interpreter.status;
		switch (status) {
			case "running":
				return interpreter.background ? "running" : "stepping";
			case "dialog":
				return "waiting";
			default:
				return status;
		}
	}

	return hasErrorMessage ? "error" : "unchecked";
}

const programStatusDescription: Record<ProgramStatus, string> = {
	unchecked: "program has not been checked",
	running: "program is running",
	stepping: "program is in stepping mode",
	waiting: "program is waiting",
	finished: "program has finished",
	error: "an error has ocurred",
};

let currentProgramState: ProgramStatus = "unchecked";
function updateProgramState(options?: { interpreterChanged: boolean }) {
	const previous = currentProgramState;
	const current = (currentProgramState = getProgramStatus());

	if (shouldShowSteppingInfo(current)) {
		// update stack info and program trees, relevant while stepping through the program
		stacktree!.update(stackinfo);
		programtree!.update(programinfo);

		// move the cursor to the position of the current program element
		const stack = interpreterSession?.interpreter.stack;
		if (stack && stack.length > 0) {
			const frame = stack[stack.length - 1];
			const pe = frame.pe[frame.pe.length - 1];
			if (
				pe.where &&
				pe.where.filename !== null &&
				isLoadableFileID(pe.where.filename)
			) {
				collection.openEditorFromFile(pe.where.filename, {
					line: pe.where.line - 1,
					character: pe.where.ch,
				});
			}
		}
	} else if (shouldShowSteppingInfo(previous)) {
		// empty stack info and program trees
		const emptyTree = () => ({ children: [], ids: [] });
		stacktree!.update(emptyTree);
		programtree!.update(emptyTree);
	}

	// if editors should be locked, tell them about the current interpreter
	const lockEditors = shouldLockEditors(current);
	if (
		options?.interpreterChanged ||
		lockEditors !== shouldLockEditors(previous)
	) {
		const session = lockEditors ? interpreterSession : null;
		for (const e of collection.editors) e.updateInterpreter(session);
	}

	if (previous !== current) {
		// update the program status label
		programStatusLabel.setText(programStatusDescription[current]);
		programStatusLabel.setClassName("ide-state-" + current);

		if (shouldFocusCanvas(current)) {
			// focus the canvas container for keyboard input when entering running/waiting
			if (!shouldFocusCanvas(previous)) canvasContainer.focus();
		} else if (current === "finished" || current === "unchecked") {
			// finished running the program? -> focus active editor
			collection.activeEditor?.editorView.focus();
		}
	}
}

export function create(container: HTMLElement, options?: any) {
	let config = loadConfig();

	if (!options)
		options = { "export-button": true, "documentation-button": true };

	tgui.releaseAllHotkeys();

	// create HTML elements of the GUI
	main = tgui.createElement({
		type: "div",
		parent: container,
		classname: "ide ide-main",
	});
	tgui.setHotkeyElement(main);

	toolbar = tgui.createElement({
		type: "div",
		parent: main,
		classname: "ide ide-toolbar",
	});

	buttons.push({
		click: cmd_upload,
		icon: icons.uploadDocument,
		tooltip: "Upload document",
		hotkey: null,
		group: "export",
	});
	buttons.push({
		click: cmd_download,
		icon: icons.downloadDocument,
		tooltip: "Download document",
		hotkey: null,
		group: "export",
	});

	// add the export button on demand
	if (options["export-button"]) {
		buttons.push({
			click: cmd_export,
			icon: icons.export,
			tooltip: "Export program as webpage",
			group: "export",
		});
	}

	buttons.push({
		click: function () {
			configDlg();
			return false;
		},
		icon: icons.config,
		tooltip: "Configuration",
		hotkey: "control-p",
		group: "config",
	});

	// prepare toolbar
	let curgroup: string = buttons[0].group;
	for (let i = 0; i < buttons.length; i++) {
		let description = Object.assign({}, buttons[i]);

		if (description.group !== curgroup) {
			tgui.createElement({
				type: "div",
				parent: toolbar,
				classname: "tgui tgui-control tgui-toolbar-separator",
			});
			curgroup = description.group;
		}

		description.style = { float: "left", height: "22px" };
		if (description.hotkey)
			description.tooltip += " (" + description.hotkey + ")";
		description.parent = toolbar;
		buttons[i].control = tgui.createButton(description);

		// Insert run-selector right after "run" button
		if (i === 4) {
			runselector = tgui.createElement({
				type: "select",
				parent: toolbar,
				classname: "tgui tgui-control",
				style: {
					float: "left",
					"min-width": "100px",
					height: "22px",
					"padding-left": "4px",
				},
			});
		}
	}

	tgui.createElement({
		type: "div",
		parent: toolbar,
		classname: "tgui tgui-control tgui-toolbar-separator",
	});

	programStatusLabel = tgui.createLabel({
		parent: toolbar,
		text: programStatusDescription[currentProgramState],
		className: "ide-state-" + currentProgramState,
		style: {
			float: "left",
			width: "calc(min(250px, max(20px, 50vw - 270px)))",
			height: "22px",
			// clipping
			"white-space": "nowrap",
			overflow: "hidden",
			direction: "rtl",
			"text-overflow": "ellipsis clip",

			"text-align": "center",
		},
	});
	// TODO set tooltip text to the content text, this should apply when the statusbox is too narrow

	tgui.createElement({
		type: "div",
		parent: toolbar,
		classname: "tgui tgui-control tgui-toolbar-separator",
	});

	tgui.createButton({
		click: function () {
			for (let i = 0; i < tgui.panels.length; i++) {
				let p = tgui.panels[i];
				if (p.name === "editor" || p.name === "messages")
					p.dock("left");
				else p.dock("right");
			}
			tgui.savePanelData();
			return false;
		},
		width: 20,
		height: 20,
		icon: icons.restorePanels,
		parent: toolbar,
		style: { float: "left" },
		tooltip: "Restore panels",
	});

	tgui.createElement({
		type: "div",
		parent: toolbar,
		classname: "tgui tgui-control tgui-toolbar-separator",
	});

	iconlist = tgui.createElement({
		type: "div",
		parent: toolbar,
		classname: "tgui",
		style: {
			float: "left",
			width: "fit-content",
			height: "100%",
			border: "none",
			margin: "3px",
		},
	});

	tgui.createElement({
		type: "div",
		parent: toolbar,
		classname: "tgui tgui-control tgui-toolbar-separator",
	});

	if (options["documentation-button"]) {
		tgui.createButton({
			click: () => showdoc(""),
			text: "Documentation",
			parent: toolbar,
			style: { position: "absolute", height: "22px", right: "0px" },
		});

		// pressing F1
		tgui.setHotkey("F1", function () {
			const ed = collection.activeEditor?.editorView;
			if (!ed) return;

			let selection = ed.selection();
			if (!selection) {
				ed.selectWordAtCursor();
				selection = ed.selection();
			}
			if (!selection) return;

			// maximum limit of 30 characters
			// so that there is no problem, when accidentally everything
			// in a file is selected
			selection = selection.slice(0, 30);
			const words = selection.match(/[a-z]+/gi); // global case insensitive
			showdocConfirm(undefined, words?.join(" "));
		});
	}

	// area containing all panels
	let area = tgui.createElement({
		type: "div",
		parent: main,
		classname: "ide ide-panel-area",
	});

	// prepare tgui panels
	tgui.preparePanels(area, iconlist);

	panel_editor = tgui.createPanel({
		name: "tab_editor",
		title: "Editor",
		state: "left",
		fallbackState: "icon",
		icon: icons.editor,
	});
	panel_editor.content.addEventListener("contextmenu", function (event) {
		event.preventDefault();
		return false;
	});

	if (config && config.hasOwnProperty("tabs")) {
		for (let key in config.tabs) tab_config[key] = config.tabs[key];
	}
	let p = tgui.createElement({
		type: "div",
		parent: panel_editor.content,
		classname: "tabs-container " + tab_config.align,
	});
	const editortabs = tgui.createElement({
		type: "div",
		parent: p,
		classname: "tabs",
	});
	let s = tgui.createElement({
		type: "div",
		parent: editortabs,
		classname: "switch",
		text: "\u21CC",
		click: function (event) {
			p.classList.toggle("horizontal");
			p.classList.toggle("vertical");
			tab_config.align =
				tab_config.align === "horizontal" ? "vertical" : "horizontal";
			saveConfig();
		},
	});
	const editorcontainer = tgui.createElement({
		type: "div",
		parent: p,
		classname: "editorcontainer",
	});

	let configSaveScheduled = false;
	function scheduleEditorStateSave() {
		// save the config after a short delay
		// used to batch multiple changes into a single write to localStorage
		if (!configSaveScheduled) {
			configSaveScheduled = true;
			setTimeout(() => {
				configSaveScheduled = false;
				saveConfig();
			}, 500);
		}
	}
	collection = new EditorCollection(
		editorcontainer,
		editortabs,
		runselector,
		scheduleEditorStateSave
	);
	collection
		.restoreState({
			open: config?.open ?? [],
			active: config?.active ?? null,
		})
		.then(async () => {
			if (config && config.hasOwnProperty("main")) {
				runselector.value = config.main;
			}
			if (!collection.activeEditor) {
				const fileID = localstorageFileID("Main");
				if (
					!(
						(await collection.openEditorFromFile(fileID)) instanceof
						EditorController
					)
				)
					collection.openEditorFromData(fileID, "");
			}
		});

	let panel_messages = tgui.createPanel({
		name: "messages",
		title: "Messages",
		state: "left",
		dockedheight: 200,
		icon: icons.messages,
	});
	messagecontainer = tgui.createElement({
		type: "div",
		parent: panel_messages.content,
		classname: "ide ide-messages",
	});
	messages = tgui.createElement({
		type: "table",
		parent: messagecontainer,
		classname: "ide",
		style: { width: "100%" },
	});

	// prepare stack tree control
	let panel_stackview = tgui.createPanel({
		name: "stack",
		title: "Stack",
		state: "icon",
		fallbackState: "right",
		icon: icons.stackView,
	});
	stacktree = new tgui.TreeControl<any>({
		parent: panel_stackview.content,
	});

	// prepare program tree control
	let panel_programview = tgui.createPanel({
		name: "program",
		title: "Program",
		state: "icon",
		fallbackState: "right",
		icon: icons.programView,
	});

	programtree = new tgui.TreeControl<any>({
		parent: panel_programview.content,
		nodeclick: async function (event, value, id) {
			if (value.where) {
				await collection.openEditorFromFile(value.where.filename, {
					line: value.where.line - 1,
					character: value.where.ch,
				});
			}
		},
	});

	// prepare turtle output panel
	let panel_turtle = tgui.createPanel({
		name: "turtle",
		title: "Turtle",
		state: "right",
		fallbackState: "float",
		icon: icons.turtle,
	});
	turtleContainer = panel_turtle.content;
	turtleContainer.style.alignContent = "center";
	turtleContainer.style.textAlign = "center";

	// prepare canvas output panel
	let panel_canvas = tgui.createPanel({
		name: "canvas",
		title: "Canvas",
		state: "icon",
		fallbackState: "right",
		icon: icons.canvas,
	});
	panel_canvas.content.tabIndex = -1;
	panel_canvas.size = [0, 0];
	canvasContainer = panel_canvas.content;

	let panel_tutorial = tgui.createPanel({
		name: "tutorial",
		title: "Tutorial",
		state: "icon",
		fallbackState: "right",
		dockedheight: 400,
		icon: icons.tutorial,
	});
	let tutorial_container = tgui.createElement({
		type: "div",
		parent: panel_tutorial.content,
		classname: "ide ide-tutorial",
	});
	tutorial.init(
		tutorial_container,
		() => collection.activeEditor?.editorView.text() ?? "",
		function () {
			messages.innerHTML = "";
		},
		function (error) {
			addMessage("error", error);
		}
	);

<<<<<<< HEAD
	filetree = new FileTree();
=======
	ft = new FileTree();
>>>>>>> 54957412
	// for testing
	(async () => {
		await filetree.addSampleContent();
		await filetree.init();
		await setCurrentProject("tmp");
	})();

	tgui.arrangePanels();
	window["TScriptIDE"] = { tgui: tgui, ide: module };
}

/**
 * Returns the current filename, selected in the run-selector
 */
export function getRunSelection(): FileID {
	return runselector.value as FileID;
}<|MERGE_RESOLUTION|>--- conflicted
+++ resolved
@@ -79,14 +79,10 @@
 let highlight: any = null;
 export let runselector: HTMLSelectElement;
 
-<<<<<<< HEAD
 export let filetree!: FileTree;
 export let tab_config: { align: "horizontal" | "vertical" } = {
 	align: "horizontal",
 };
-=======
-export let ft: FileTree;
->>>>>>> 54957412
 
 /**
  * add a message to the message panel
@@ -1005,11 +1001,8 @@
 		}
 	);
 
-<<<<<<< HEAD
+
 	filetree = new FileTree();
-=======
-	ft = new FileTree();
->>>>>>> 54957412
 	// for testing
 	(async () => {
 		await filetree.addSampleContent();
