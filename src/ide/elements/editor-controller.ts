--- conflicted
+++ resolved
@@ -1,12 +1,8 @@
 import {
 	FileID,
-	fileIDHasNamespace,
 	fileIDToContextDependentFilename,
 	fileIDToHumanFriendly,
-<<<<<<< HEAD
 	ProjectFileID,
-=======
->>>>>>> e0d1d764
 	splitFileIDAtColon,
 } from "../../lang/parser/file_id";
 import { Editor } from "../editor";
@@ -208,7 +204,6 @@
 
 	save() {
 		const [ns, suffix] = splitFileIDAtColon(this.filename);
-<<<<<<< HEAD
 		if (ns === "project") {
 			saveFileTreeFile(
 				this.filename as ProjectFileID,
@@ -222,11 +217,6 @@
 		} else {
 			tgui.errorMsgBox(`Can't save files with FileID namespace "${ns}"`);
 		}
-=======
-		if (ns !== "localstorage")
-			throw new Error("Saving only supported for files in localStorage");
-		localStorage.setItem("tscript.code." + suffix, this.editorView.text());
->>>>>>> e0d1d764
 		this.editorView.setClean();
 	}
 }