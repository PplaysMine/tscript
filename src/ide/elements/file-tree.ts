import { icons } from "../icons";
import * as tgui from "../tgui";
import { type Panel } from "../tgui/panels";
import { projectsFSP, rmdirRecursive } from "../projects-fs";
import { createEditorTab } from "./editor-tabs";
import { collection } from "./index";

type FileTreeNode = {
	/** path relative to project root */
	path: string;
	/** part of path after last / */
	basename: string;
	parent: FileTreeNode | null;
	type: "dir" | "file";
	/**
	 * Reference to the corresponding TreeNodeInfo of the file tree. undefined
	 * if this node has not yet been rendered.
	 */
	treeNodeInfo: tgui.TreeNodeInfo<FileTreeNode> | undefined;
};

<<<<<<< HEAD
/**
 * @param node The node whose path we format
 * @param basename if true, format basename instead
 */
function formatPath(node: FileTreeNode, basename: boolean = false): string {
	const str = basename ? node.basename : node.path;
	return node.type === "dir" ? str + "/" : str;
=======
async function fileTreeNodeCreateHTML(node: FileTreeNode): Promise<HTMLElement> {
	const newElement = tgui.createElement({
		type: "span",
		text: node.basename + (node.type === "dir" ? "/" : ""),
	});

	newElement.addEventListener("dblclick", async () => {
		if (node.type === "file") {
			try {
				// TODO: get root dir instead of /tmp hardcoded, pass as to fileTreeNodeCreateHTML as param?
				const absPath = simplifyPath(`/tmp${node.parent?.path}/${node.basename}`);
				// TODO: same file name in other projects/dirs?
				const existingEditor = collection.getEditor(node.basename);
				if (existingEditor) {
					collection.setActiveEditor(existingEditor);
					existingEditor.focus();
					return;
				}
				const fileContent = await readFileContent(absPath);
				createEditorTab(node.basename, fileContent.toString());
			} catch (error) {
				console.error("Failed to read file:", error);
			}
		}
	});

	return newElement;
>>>>>>> 11c9e55a
}

async function readFileContent(filePath: string): Promise<string> {
	try {
		const fileContent = await projectsFSP.readFile(filePath, {
			encoding: "utf8",
		});
		return fileContent.toString();
	} catch (error) {
		console.error("Error reading file:", error);
		return "";
	}
}

function simplifyPath(path: string): string {
	return path.replaceAll(/\/+/g, "/");
}

export class FileTree {
	private panel: Panel;
	private treeControl: tgui.TreeControl<FileTreeNode>;
	/** The current root directory */
	private dir: string | null = null;
	private selectedNode: FileTreeNode | null = null;
	private path2Html: Record<string, HTMLElement> = {};

	constructor() {
		this.panel = tgui.createPanel({
			name: "file_tree",
			title: "Files",
			state: "icon",
			fallbackState: "left",
			icon: icons.editor, // TODO add own icon
		});

		const topBar = tgui.createElement({
			type: "div",
			style: {
				width: "100%",
				height: "25px",
			},
			parent: this.panel.content,
		});

		tgui.createElement({
			type: "hr",
			classname: "file-tree",
			parent: this.panel.content,
		});
		tgui.createButton({
			click: this.handleDelete.bind(this),
			parent: topBar,
			text: "Delete",
		});

		this.treeControl = new tgui.TreeControl({
			parent: this.panel.content,
			info: this._info.bind(this),
			cursorStyle: "pointer",
			nodeEventHandlers: {
				dblclick: this.onNodeDblClick.bind(this),
				click: this.onNodeClick.bind(this),
			},
		});
	}

	async init() {
		this.treeControl.update();
	}

	async changeRootDir(dir: string | null) {
		await this.selectNode(null);
		this.path2Html = {};
		this.dir = dir;
		await this.treeControl.update();
	}

	/**
	 * Callback for TreeControl.info
	 */
	_info: Exclude<(typeof this.treeControl)["info"], undefined> = async (
		value,
		_node_id
	): Promise<tgui.TreeNodeInfo<FileTreeNode>> => {
		if (this.dir === null) {
			return {
				children: [],
				ids: [],
			};
		}
		if (value === null) {
			// skip to root directory
			return await this._info(
				{
					type: "dir",
					basename: "",
					path: "/",
					parent: null,
					treeNodeInfo: undefined,
				},
				"/"
			);
		}
		if (value.treeNodeInfo) {
			return value.treeNodeInfo;
		}
		const children: FileTreeNode[] = [];
		const ids: string[] = [];
		if (value.type === "dir") {
			const absPath = simplifyPath(`${this.dir}/${value.path}`);
			const dir = await projectsFSP.readdir(absPath);
			for (const entry of dir) {
				const absEntry = simplifyPath(`${absPath}/${entry}`);
				const projRelEntry = simplifyPath(`${value.path}/${entry}`);
				const stat = await projectsFSP.stat(absEntry);
				children.push({
					type: stat.type,
					path: projRelEntry,
					basename: entry,
					parent: value,
					treeNodeInfo: undefined,
				});
				ids.push(absEntry);
			}
		}
		value.treeNodeInfo = {
			element: tgui.createElement({
				type: "span",
				text: formatPath(value, true),
			}),
			children,
			ids,
			// open all directories in root directory
			opened: value.parent !== null && value.parent.parent === null,
		};
		return value.treeNodeInfo;
	};

	async addSampleContent() {
		try {
			await rmdirRecursive("/tmp");
		} catch (e) {
			if ((e as any).code !== "ENOENT") throw e;
		}

		await projectsFSP.mkdir("/tmp");
		await projectsFSP.writeFile("/tmp/root", "Hello");
		await projectsFSP.mkdir("/tmp/sub");
		await projectsFSP.writeFile("/tmp/sub/file", "Hello file");
		await projectsFSP.mkdir("/tmp/sub2");
		await projectsFSP.writeFile("/tmp/sub2/file2", "Hello file2");
		await projectsFSP.mkdir("/tmp/sub/ssub");
		await projectsFSP.writeFile("/tmp/sub/ssub/sfile", "Hello sfile");
		await this.changeRootDir("/tmp");
	}

	private async selectNode(node: FileTreeNode | null) {
		if (this.selectedNode) {
			this.selectedNode.treeNodeInfo!.element!.classList.remove(
				"file-tree-selected"
			);
		}
		await Promise.resolve();
		this.selectedNode = node;
		if (this.selectedNode) {
			this.selectedNode.treeNodeInfo!.element!.classList.add(
				"file-tree-selected"
			);
		}
	}

	private readonly onNodeDblClick: tgui.NodeEventHandler<
		FileTreeNode,
		"dblclick"
	> = async (_event, value, _id) => {
		this.selectNode(value);
		if (value.type === "file") {
			try {
				const absPath = simplifyPath(`${this.dir}/${value.path}`);
				// TODO: same file name in other projects/dirs?
				// TODO: if file is open already, focus this editor instead of creating new one
				const fileContent = await readFileContent(absPath);
				createEditorTab(value.basename, fileContent.toString());
			} catch (error) {
				console.error("Failed to read file:", error);
			}
		}
	};
	private readonly onNodeClick: tgui.NodeEventHandler<FileTreeNode, "click"> =
		(_event, value, _id) => {
			this.selectNode(value);
		};

	async handleDelete() {
		if (this.selectedNode === null) {
			return;
		}
		const abs = `${this.dir}/${this.selectedNode.path}`;
		const onDlgConfirm = async () => {
			if (this.selectedNode === null) {
				return;
			}
			switch (this.selectedNode.type) {
				case "dir":
					await rmdirRecursive(abs);
					break;
				case "file":
					await projectsFSP.unlink(abs);
					break;
			}
			this.treeControl.update();
		};
		const dlg = tgui.createModal({
			minsize: [300, 125],
			scalesize: [0, 0],
			title: "Confirm deletion",
			enterConfirms: true,
			buttons: [
				{
					text: "Delete",
					isDefault: true,
					onClick: onDlgConfirm,
				},
				{
					text: "Cancel",
				},
			],
		});
		tgui.createElement({
			type: "div",
			parent: dlg.content,
			html: `Delete&nbsp;<span style="font-family: monospace">${formatPath(
				this.selectedNode
			)}</span>?`,
			style: {
				margin: "5px",
				"overflow-wrap": "anywhere",
			},
		});
		tgui.startModal(dlg);
	}
}<|MERGE_RESOLUTION|>--- conflicted
+++ resolved
@@ -19,7 +19,6 @@
 	treeNodeInfo: tgui.TreeNodeInfo<FileTreeNode> | undefined;
 };
 
-<<<<<<< HEAD
 /**
  * @param node The node whose path we format
  * @param basename if true, format basename instead
@@ -27,35 +26,6 @@
 function formatPath(node: FileTreeNode, basename: boolean = false): string {
 	const str = basename ? node.basename : node.path;
 	return node.type === "dir" ? str + "/" : str;
-=======
-async function fileTreeNodeCreateHTML(node: FileTreeNode): Promise<HTMLElement> {
-	const newElement = tgui.createElement({
-		type: "span",
-		text: node.basename + (node.type === "dir" ? "/" : ""),
-	});
-
-	newElement.addEventListener("dblclick", async () => {
-		if (node.type === "file") {
-			try {
-				// TODO: get root dir instead of /tmp hardcoded, pass as to fileTreeNodeCreateHTML as param?
-				const absPath = simplifyPath(`/tmp${node.parent?.path}/${node.basename}`);
-				// TODO: same file name in other projects/dirs?
-				const existingEditor = collection.getEditor(node.basename);
-				if (existingEditor) {
-					collection.setActiveEditor(existingEditor);
-					existingEditor.focus();
-					return;
-				}
-				const fileContent = await readFileContent(absPath);
-				createEditorTab(node.basename, fileContent.toString());
-			} catch (error) {
-				console.error("Failed to read file:", error);
-			}
-		}
-	});
-
-	return newElement;
->>>>>>> 11c9e55a
 }
 
 async function readFileContent(filePath: string): Promise<string> {
@@ -236,7 +206,12 @@
 			try {
 				const absPath = simplifyPath(`${this.dir}/${value.path}`);
 				// TODO: same file name in other projects/dirs?
-				// TODO: if file is open already, focus this editor instead of creating new one
+				const existingEditor = collection.getEditor(value.basename);
+				if (existingEditor) {
+					collection.setActiveEditor(existingEditor);
+					existingEditor.focus();
+					return;
+				}
 				const fileContent = await readFileContent(absPath);
 				createEditorTab(value.basename, fileContent.toString());
 			} catch (error) {
