import { Node, Interior, Leaf } from "./tree";
import { Iterator, HighlightingIterator } from "./iterators";
import { Action, SimpleAction } from "./actions";
import { Language } from "./language";

// The document class represents the following data:
//  - the actual text, i.e., a sequence of characters, organized in a tree
//  - the cursor position
//  - the current selection (if any)
//  - the undo history, including a "clean" state
// It provides several highly non-trivial methods, but overall it is
// a rather thin abstraction layer, resulting in the editor fiddling
// around with some of its internals like cursor and selection.
export class Document<PropertyT extends object = any> {
	readonly language: Language; // language for syntax highlighting and bracket matching
	root: Node; // document tree
	begin: Leaf; // begin of double-linked list of leaf nodes
	end: Leaf; // end of double-linked list of leaf nodes
	cursor: number = 0; // cursor, equals one selection end
	selection: number | null = null; // null or the other selection end
<<<<<<< HEAD
	properties: Partial<PropertyT> = {}; // possibility to attach arbitrary data to a document, like a file name
=======
>>>>>>> f1ab51a9
	private history: Array<Action> = []; // list of transactions
	private history_pos: number = 0; // number of applied transactions
	private history_clean: number = 0; // undo position of a "saved" state, which is not considered "dirty"

	public constructor(language: Language, text: string) {
		this.language = language; // language for syntax highlighting and bracket matching

		// convert the string into an array of code points
		let a = Document.str2arr(text);

		// split it into chunks
		let chunks = this._createChunks(a, 0);
		this.begin = chunks[0];
		this.end = chunks[chunks.length - 1];

		// build a tree on top of the chunks
		this.root = this._buildTree(chunks);
	}

	// convert a string to an Uint32Array of code points
	public static str2arr(text: string) {
		let n = 0;
		let a = new Uint32Array(text.length);
		for (let i = 0; i < text.length; i++) {
			let c = <number>text.codePointAt(i);
			if (c < 32 && c !== 9 && c !== 10) continue;
			a[n] = c;
			n++;
			if (c >= 65536) i++;
		}
		if (n < a.length) a = a.subarray(0, n);
		return a;
	}

	// convert an Uint32Array of code points back into a string
	public static arr2str(arr: Uint32Array) {
		if (arr.length <= 1024) return String.fromCodePoint(...arr);
		let a = new Array();
		for (let i = 0; i < arr.length; i += 1024) {
			let j = Math.min(i + 1024, arr.length);
			let s = String.fromCodePoint(...arr.slice(i, j));
			a.push(s);
		}
		return a.join("");
	}

	// 0=endline, 1=whitespace, 2=letter or underscore, including most unicode characters, 3=digit, 4=punctuation (other than underscore)
	public static chartype(c: number) {
		if (c === 10) return 0;
		else if (c <= 32 || (c >= 128 && c <= 160)) return 1;
		else if (c >= 48 && c <= 57) return 3;
		else if (
			(c >= 65 && c <= 90) ||
			(c >= 97 && c <= 122) ||
			c === 95 ||
			c > 160
		)
			return 2;
		else return 4;
	}

	// return true if the document is in a "dirty" state
	public isDirty() {
		return this.history_clean !== this.history_pos;
	}

	// declare the current state as the "clean" state
	public setClean() {
		this.history_clean = this.history_pos;
	}

	// obtain the whole text represented by the document as a string
	public text() {
		let a = new Array();
		for (
			let leaf: Leaf | null = this.begin;
			leaf !== null;
			leaf = leaf.next
		)
			a.push(Document.arr2str(leaf.data));
		return a.join("");
	}

	// obtain a range of content as an Uint32Array
	public range(begin: number, end: number) {
		begin = Math.max(0, Math.min(this.root.size, begin));
		end = Math.max(begin, Math.min(this.root.size, end));

		let ret = new Uint32Array(end - begin);
		let iter = new Iterator(this);
		iter.setPosition(begin);
		let index = 0;
		while (iter.pos < end) {
			let available = iter.leaf.size - iter.offset;
			if (end - iter.pos < available) {
				ret.set(
					iter.leaf.data.subarray(
						iter.offset,
						iter.offset + end - iter.pos
					),
					index
				);
				break;
			} else {
				ret.set(
					iter.leaf.data.subarray(
						iter.offset,
						iter.offset + available
					),
					index
				);
				index += available;
				iter.jump(available);
			}
		}
		return ret;
	}

	// return the number of unicode code points
	public size() {
		return this.root.size;
	}

	// return the total number of lines, which is the number of line breaks plus one
	public height() {
		return this.root.linebreaks + 1;
	}

	// return the display width of the widest line
	public width() {
		return Math.max(
			this.root.firstwidth,
			this.root.innerwidth,
			this.root.lastwidth
		);
	}

	// return an Uint32Array of size (bottom-top) * (right-left)
	// representing one character per cell. The bits are used as follows:
	//  - bits 0-20: unicode code point (character), 0 means that the document does not cover this space
	//  - bits 21-24: highlighting code
	//  - bit 25: character is selected
	//  - bit 26: cursor position (left of this character)
	//  - bit 27: cursor is in this line
	//  - bit 28: matchable bracket
	//  - bits 29-30: bracket match (0=none, 1=matching, 2=mismatch)
	public view(top: number, bottom: number, left: number, right: number) {
		let h = bottom - top;
		let w = right - left;
		let ret = new Uint32Array(w * h);

		let bracketmatch = this.matchingBracket(this.cursor);

		let sel_begin = Math.min(
			this.cursor,
			this.selection === null ? this.cursor : this.selection
		);
		let sel_end = Math.max(
			this.cursor,
			this.selection === null ? this.cursor : this.selection
		);
		let cursor = new Iterator(this);
		cursor.setPosition(this.cursor);
		if (cursor.row >= top && cursor.row < bottom) {
			let index = (cursor.row - top) * w;
			if (cursor.col >= left && cursor.col < right) {
				ret[index + cursor.col - left] |= 0x4000000;
				if (bracketmatch.status === "match")
					ret[index + cursor.col - left] |= 0x20000000;
				else if (bracketmatch.status !== "none")
					ret[index + cursor.col - left] |= 0x40000000;
			}
			for (let i = 0; i < w; i++) ret[index++] |= 0x8000000;
		}
		if (
			bracketmatch.status === "match" ||
			bracketmatch.status === "mismatch"
		) {
			let bracket = new Iterator(this);
			bracket.setPosition(bracketmatch.position);
			if (bracket.row >= top && bracket.row < bottom) {
				let index = (bracket.row - top) * w;
				if (bracket.col >= left && bracket.col < right) {
					if (bracketmatch.status === "match")
						ret[index + bracket.col - left] |= 0x20000000;
					else ret[index + bracket.col - left] |= 0x40000000;
				}
			}
		}

		let index = 0;
		for (let y = top; y < bottom; y++) {
			let done = false;
			let x0 = left;
			let iter = new HighlightingIterator(
				this,
				(back, num, color, bracket) => {
					// apply highlighting, knowing that neither \t nor \n are affected
					let v = (0x200000 * color) | (bracket ? 0x10000000 : 0);
					for (let i = 0; i < num; i++) {
						let x = x0 - back + i;
						if (x < left) continue;
						if (x >= right) break;
						ret[index - back + i] += v;
					}
					if (x0 - back + num >= right) done = true;
				}
			);
			iter.setCoordinates(y, left);
			if (iter.atEnd()) return ret;

			while (!done) {
				let c = iter.character();
				if (c < 32) c = 32;
				if (
					this.selection !== null &&
					iter.pos >= sel_begin &&
					iter.pos < sel_end
				)
					c |= 0x2000000;
				if (!iter.advance()) return ret;
				if (iter.row > y) {
					// skip the remaining row
					if (sel_begin < iter.pos && sel_end >= iter.pos) {
						for (let x = x0; x < right; x++) ret[index++] += c;
					} else index += right - x0;
					break;
				} else {
					// fill in the character, limited to the given range
					let x1 = Math.min(right, iter.col);
					for (let x = x0; x < x1; x++) ret[index++] += c;
					x0 = iter.col;
				}
			}
		}
		// if (index !== w * h) throw "internal error (index is off)";
		return ret;
	}

	// execute a new (not yet executed) action, optionally try to merge it with the previous one for undo/redo
	public execute(action: Action, canMerge: boolean = false) {
		this.history.splice(this.history_pos);
		if (this.history_clean > this.history_pos) this.history_clean = -1; // clear state is no longer reachable
		action.execute(this, false);
		if (canMerge && this.history_pos > 0) {
			let prev = this.history[this.history_pos - 1];
			if (
				action instanceof SimpleAction &&
				prev instanceof SimpleAction &&
				prev.canMerge
			) {
				if (
					action.remove.length === 0 &&
					prev.insert.length > 0 &&
					action.pos === prev.pos + prev.insert.length
				) {
					// merge inserts in typing order
					var data = new Uint32Array(
						prev.insert.length + action.insert.length
					);
					data.set(prev.insert);
					data.set(action.insert, prev.insert.length);
					prev.insert = data;
					return;
				}
				if (
					action.insert.length === 0 &&
					prev.remove.length > 0 &&
					action.pos + action.remove.length === prev.pos
				) {
					// merge removes in backspace order
					var data = new Uint32Array(
						prev.remove.length + action.remove.length
					);
					data.set(action.remove);
					data.set(prev.remove, action.remove.length);
					prev.pos -= action.remove.length;
					prev.remove = data;
					return;
				}
				if (
					action.insert.length === 0 &&
					prev.insert.length === 0 &&
					action.pos === prev.pos
				) {
					// merge removes in delete order
					var data = new Uint32Array(
						prev.remove.length + action.remove.length
					);
					data.set(prev.remove);
					data.set(action.remove, prev.remove.length);
					prev.remove = data;
					return;
				}
			}
		}
		this.history.push(action);
		this.history_pos++;
	}

	// undo one action (if possible)
	public undo() {
		if (this.history_pos === 0) return null;
		this.history_pos--;
		let action = this.history[this.history_pos];
		action.revert(this);
		return action;
	}

	// redo one action (if possible)
	public redo() {
		if (this.history_pos === this.history.length) return null;
		let action = this.history[this.history_pos];
		action.execute(this, true);
		this.history_pos++;
		return action;
	}

	// Find a search key in the document.
	// Return its first position starting from pos, or null if it is not found.
	// The search can be made case-insensitive, and it can wrap around the end
	// of the document.
	public find(
		start: number,
		key: Uint32Array,
		ignoreCase: boolean = true,
		wrapAround: boolean = true
	) {
		let k = key.length;
		if (k === 0) return start;

		// case-insensitive match for the Latin-1 range
		function matches(c1, c2) {
			if (ignoreCase) {
				if (c1 < 256) c1 += Document._lower[c1];
				if (c2 < 256) c2 += Document._lower[c2];
			}
			return c1 === c2;
		}

		// Analyze the search key.
		// This naive implementation is O(k^2), but that's worst case and k is supposedly small.
		let shorten = new Uint32Array(k); // by how much to reduce the match size on a non-match
		for (let i = 0; i < k; i++) {
			shorten[i] = i;

			// try different step lengths
			for (let s = 1; s < i - 1; s++) {
				let match = true;
				for (let j = 0; j < i - s; j++) {
					if (!matches(key[j], key[s + j])) {
						match = false;
						break;
					}
				}
				if (match) {
					shorten[i] = s;
					break;
				}
			}
		}

		// actual search
		let end = this.root.size;
		let matchlen = 0;
		let iter = new Iterator(this);
		if (start <= end - k) {
			// search from start to the end of the document
			iter.setPosition(start);
			while (iter.pos < end) {
				let c = iter.character();
				if (matches(c, key[matchlen])) {
					matchlen++;
				} else {
					while (true) {
						matchlen = Math.max(0, matchlen - shorten[matchlen]);
						if (matchlen === 0) break;
						if (matches(c, key[matchlen])) {
							matchlen++;
							break;
						}
					}
				}
				if (matchlen === k) return iter.pos - k + 1;
				iter.advance();
			}
		}
		if (!wrapAround) return null;

		// search from the beginning of the document to start
		iter.setPosition(0);
		end = Math.min(this.root.size, start + k - 1);
		while (iter.pos < end) {
			let c = iter.character();
			if (matches(c, key[matchlen])) {
				matchlen++;
			} else {
				while (true) {
					matchlen = Math.max(0, matchlen - shorten[matchlen]);
					if (matchlen === 0) break;
					if (matches(c, key[matchlen])) {
						matchlen++;
						break;
					}
				}
			}
			if (matchlen === k) return iter.pos - k + 1;
			iter.advance();
		}
		return null;
	}

	// The function refers to a given position, otherwise to the cursor position.
	// If a matchable bracket is at the position then it tries to find the bracket
	// matching it. It returns an object { status, position } with the following
	// possible status values:
	//   "none"     - not a matchable bracket; position is null
	//   "match"    - matching bracket was found, position points at it
	//   "mismatch" - position point to the bracket(s) causing a mismatch
	//   "missing"  - match position would exceed the document; position is null
	public matchingBracket(pos: number | null = null) {
		if (pos === null) pos = this.cursor;
		let iter = new Iterator(this);
		iter.setPosition(pos);
		let c = iter.character();
		let me = String.fromCharCode(c);

		if ("()[]{}".indexOf(me) < 0) return { status: "none", position: null };

		const open2close = { "(": ")", "[": "]", "{": "}" };
		let open = open2close.hasOwnProperty(me);
		let node: Node = iter.leaf;
		let bo = iter.offset;
		pos -= bo; // position of the start of the node

		// return a list of matchable brackets and their offsets
		let parseLeaf = (leaf, filterUnmatched) => {
			let a = new Array();
			let state = leaf.state;
			for (let i = 0; i < leaf.data.length; i++) {
				let c = leaf.data[i];
				let entry = this.language.process(state, c);
				state = Language.state(entry);
				if (Language.again(entry)) {
					entry = this.language.process(state, c);
					state = Language.state(entry);
				}
				if (Language.bracket(entry)) {
					let s = String.fromCharCode(c);
					if (
						filterUnmatched &&
						a.length > 0 &&
						s === open2close[a[a.length - 1].bracket]
					)
						a.pop();
					else a.push({ bracket: s, offset: i });
				}
			}
			return a;
		};

		// process the leaf containing the bracket
		let a = parseLeaf(node, false);

		let matchable = false;
		for (let e of a) if (e.offset === bo) matchable = true;
		if (!matchable) return { status: "none", iterator: null };

		if (open) {
			// find the index in the bracket list
			let unmatched = new Array();
			for (let e of a) {
				if (e.offset < bo) continue;

				if (open2close.hasOwnProperty(e.bracket))
					unmatched.push(e.bracket);
				else if (unmatched.length === 0)
					throw "[Document.matchingBracket] internal error (unmatched is empty)";
				else if (
					open2close[unmatched[unmatched.length - 1]] !== e.bracket
				) {
					// mismatch identified
					return { status: "mismatch", position: pos + e.offset };
				} else {
					// matching pair
					unmatched.pop();
					if (unmatched.length === 0) {
						// partner bracket found
						return { status: "match", position: pos + e.offset };
					}
				}
			}
			let index = node.brackets.length - unmatched.length; // index of the "me" bracket within node.brackets

			// climb the tree
			while (true) {
				let parent = node.parent;
				if (!parent) {
					// global mismatch
					return { status: "missing", position: null };
				}
				if (node === parent.left) {
					// we are the left child (the interesting case)
					let sibling = parent.right;
					let n = node.brackets.length;
					let m = Math.min(n, sibling.brackets.length);
					let k = 0; // number of matching brackets among siblings
					while (k < m) {
						if (
							open2close[node.brackets[n - k - 1]] ===
							sibling.brackets[k]
						)
							k++;
						else break;
					}
					if (index >= node.brackets.length - k) {
						// correct sibling found, stop climbing
						index = node.brackets.length - index - 1; // corresponding index in the sibling
						pos += node.size;
						node = sibling;
						break;
					} else {
						// continue climbing
					}
				} else {
					// we are the right sibling, continue climbing
					index += parent.brackets.length - node.brackets.length;
					pos -= parent.left.size;
				}
				node = parent;
			}

			// descent to a leaf
			let status = "match";
			while (node instanceof Interior) {
				if (
					2 * index <
					node.brackets.length +
						node.left.brackets.length -
						node.right.brackets.length
				) {
					node = node.left;
				} else {
					index += node.right.brackets.length - node.brackets.length;
					pos += node.left.size;
					node = node.right;
				}
			}

			// find the indexed unmatched bracket in the leaf node
			a = parseLeaf(node, true);
			let e = a[index];
			if (open2close[me] !== e.bracket) status = "mismatch";
			return { status: status, position: pos + e.offset };
		} else {
			// find the index in the bracket list
			let unmatched = new Array();
			for (let i = a.length - 1; i >= 0; i--) {
				let e = a[i];
				if (e.offset > bo) continue;

				if (!open2close.hasOwnProperty(e.bracket))
					unmatched.push(e.bracket);
				else if (unmatched.length === 0)
					throw "[Document.matchingBracket] internal error (unmatched is empty)";
				else if (
					open2close[e.bracket] !== unmatched[unmatched.length - 1]
				) {
					// mismatch identified
					return { status: "mismatch", position: pos + e.offset };
				} else {
					// matching pair
					unmatched.pop();
					if (unmatched.length === 0) {
						// partner bracket found
						return { status: "match", position: pos + e.offset };
					}
				}
			}
			let index = unmatched.length - 1; // index of the "me" bracket within node.brackets

			// climb the tree
			while (true) {
				let parent = node.parent;
				if (!parent) {
					// global mismatch
					return { status: "missing", position: null };
				}
				if (node === parent.right) {
					// we are the right child (the interesting case)
					let sibling = parent.left;
					pos -= sibling.size;
					let n = sibling.brackets.length;
					let m = Math.min(n, node.brackets.length);
					let k = 0; // number of matching brackets among siblings
					while (k < m) {
						if (
							open2close[sibling.brackets[n - k - 1]] ===
							node.brackets[k]
						)
							k++;
						else break;
					}
					if (index < k) {
						// correct sibling found, stop climbing
						index = sibling.brackets.length - index - 1; // corresponding index in the sibling
						node = sibling;
						break;
					} else {
						// continue climbing
						index += parent.brackets.length - node.brackets.length;
					}
				} else {
					// we are the left sibling, continue climbing
				}
				node = parent;
			}

			// descent to a leaf
			let status = "match";
			while (node instanceof Interior) {
				if (
					2 * index <
					node.brackets.length +
						node.left.brackets.length -
						node.right.brackets.length
				) {
					node = node.left;
				} else {
					index += node.right.brackets.length - node.brackets.length;
					pos += node.left.size;
					node = node.right;
				}
			}

			// find the indexed unmatched bracket in the leaf node
			a = parseLeaf(node, true);
			let e = a[index];
			if (open2close[e.bracket] !== me) status = "mismatch";
			return { status: status, position: pos + e.offset };
		}
	}

	// Apply an elementary modification. Parameters:
	//  - pos: position at which to apply the modification
	//  - remove: number of characters to remove
	//  - insert: Uint32Array of characters to insert
	// This function should almost never be called directly, but rather through an appropriate action.
	_modify(pos: number, remove: number, insert: Uint32Array) {
		if (remove + insert.length === 0) return;
		if (pos + remove > this.root.size)
			throw "[Document.modify] invalid parameters";

		if (pos === 0 && remove === this.root.size) {
			// handle this special case separately since it removes the root node
			let chunks = this._createChunks(insert, 0);
			this.begin = chunks[0];
			this.end = chunks[chunks.length - 1];
			this.root = this._buildTree(chunks);
			return;
		}

		let interior = new Set<Interior>(); // modified interior nodes (unspecified order)
		let to_merge = new Array<Leaf>(); // too small nodes that need reorganization higher up in the tree
		let to_delete = new Set<Leaf>(); // nodes that shall be removed completely

		// preparation
		let delta = insert.length - remove; // size difference
		let overlap = Math.min(insert.length, remove); // number of characters to overwrite
		let iter = new Iterator(this);
		iter.setPosition(pos);
		let scanleaf: Leaf | null = iter.leaf;
		let state = scanleaf.state;

		// overwrite as much as possible
		for (let i = 0; i < overlap; ) {
			// collect modified interior nodes
			for (let node = iter.leaf.parent; node !== null; node = node.parent)
				interior.add(node);

			// replace content
			let available = iter.leaf.data.length - iter.offset;
			let n = Math.min(available, overlap - i);
			iter.leaf.data.set(insert.subarray(i, i + n), iter.offset);
			iter.jump(n);
			i += n;

			// re-scan
			if (iter.leaf !== scanleaf) {
				(scanleaf as Leaf).state = state;
				state = (scanleaf as Leaf).recalc(this.language);
				scanleaf = (scanleaf as Leaf).next;
			}
		}

		// delete or insert
		if (delta < 0) {
			let remaining = -delta;
			while (remaining > 0) {
				// collect modified interior nodes
				for (
					let node = iter.leaf.parent;
					node !== null;
					node = node.parent
				)
					interior.add(node);

				// remove content
				let available = iter.leaf.data.length - iter.offset;
				let rem = Math.min(remaining, available);
				if (iter.leaf.data.length === rem) {
					to_delete.add(iter.leaf);
					iter.jump(rem);
					scanleaf = iter.leaf; // SAME state as before
				} else {
					let leaf = iter.leaf; // BEFORE the jump
					let offset = iter.offset; // BEFORE the jump
					iter.jump(rem);
					let sz = leaf.data.length - rem;
					let newdata = new Uint32Array(sz);
					newdata.set(leaf.data.subarray(0, offset), 0);
					newdata.set(leaf.data.subarray(offset + rem), offset);
					leaf.data = newdata;
					if (sz < Leaf.minNodeSize) to_merge.push(leaf);
				}
				remaining -= rem;

				if (iter.leaf !== scanleaf) {
					(scanleaf as Leaf).state = state;
					state = (scanleaf as Leaf).recalc(this.language);
					scanleaf = (scanleaf as Leaf).next;
				}
			}
		} else if (delta > 0) {
			// collect modified interior nodes
			for (let node = iter.leaf.parent; node !== null; node = node.parent)
				interior.add(node);

			// insert content
			let newdata = new Uint32Array(iter.leaf.data.length + delta);
			newdata.set(iter.leaf.data.subarray(0, iter.offset), 0);
			newdata.set(insert.subarray(overlap), iter.offset);
			newdata.set(
				iter.leaf.data.subarray(iter.offset),
				iter.offset + delta
			);
			iter.leaf.data = newdata;
			if (newdata.length > Leaf.maxNodeSize) {
				// split an overfull node into a whole sub-tree
				let to_split = iter.leaf;

				// build a sub-tree
				let chunks = this._createChunks(to_split.data, state);
				let node = this._buildTree(chunks);

				// enter it into the hierarchy
				let parent = to_split.parent;
				node.parent = parent;
				if (parent) {
					if (parent.left === to_split) parent.left = node;
					else parent.right = node;
				} else this.root = node;

				// alter the double-linked list
				let a = chunks[0];
				let z = chunks[chunks.length - 1];
				a.prev = to_split.prev;
				z.next = to_split.next;
				if (a.prev) a.prev.next = a;
				else this.begin = a;
				if (z.next) z.next.prev = z;
				else this.end = z;

				// recover a valid scan state
				scanleaf = z;
				state = z.state;

				// help the garbage collector
				to_split.prev = null;
				to_split.next = null;
				to_split.parent = null;
			}
		}

		// delete the given leaf node
		let deleteLeaf = (node: Leaf) => {
			// remove node from the double-linked list
			if (node.prev) node.prev.next = node.next;
			else this.begin = node.next as Leaf;
			if (node.next) node.next.prev = node.prev;
			else this.end = node.prev as Leaf;

			// replace parent with sibling
			let parent = node.parent;
			if (!parent) throw "[Document.modify] internal error (no parent)";
			let sibling = parent.left === node ? parent.right : parent.left;

			let grand = parent.parent;
			if (grand) {
				if (grand.left == parent) grand.left = sibling;
				else grand.right = sibling;
			} else this.root = sibling;
			sibling.parent = grand;

			// bookkeeping
			interior.delete(parent);
			let index = to_merge.indexOf(node);
			if (index >= 0) to_merge.splice(index, 1);

			// help the garbage collector
			node.prev = null;
			node.next = null;
			node.parent = null;
			parent.parent = null;
			//			parent.left = null;
			//			parent.right = null;
		};

		// move all content from two consecutive leaves into node1, delete node2
		let mergeLeaves = (node1: Leaf, node2: Leaf) => {
			let size = node1.data.length + node2.data.length;
			let newdata = new Uint32Array(size);
			newdata.set(node1.data, 0);
			newdata.set(node2.data, node1.data.length);

			let leaf = new Leaf(newdata, state);
			node1.data = newdata;
			node1.recalc(this.language);
			if (size < Leaf.minNodeSize) to_merge.push(node1);

			deleteLeaf(node2);
		};

		// re-distribute content between the leaves, which are assumed to be consecutive
		let balanceLeaves = (node1: Leaf, node2: Leaf) => {
			// join contents
			let size = node1.data.length + node2.data.length;
			let newdata = new Uint32Array(size);
			newdata.set(node1.data, 0);
			newdata.set(node2.data, node1.data.length);

			// split contents fairly
			let chunks = this._createChunks(newdata, state);
			if (chunks.length !== 2)
				throw "[Document.modify balanceLeaves] internal error (bad number of chunks)";

			// copy only data and meta-data, no structure information
			let target = [node1, node2];
			for (let i = 0; i < 2; i++) {
				target[i].height = chunks[i].height;
				target[i].size = chunks[i].size;
				target[i].linebreaks = chunks[i].linebreaks;
				target[i].tabulator = chunks[i].tabulator;
				target[i].firstwidth = chunks[i].firstwidth;
				target[i].innerwidth = chunks[i].innerwidth;
				target[i].lastwidth = chunks[i].lastwidth;
				target[i].brackets = chunks[i].brackets;
				target[i].data = chunks[i].data;
				target[i].state = chunks[i].state;
			}
		};

		// delete empty nodes
		for (let node of to_delete) deleteLeaf(node);

		// complete the scan, keep scanning until the state becomes stable
		do {
			(scanleaf as Leaf).state = state;
			state = (scanleaf as Leaf).recalc(this.language);
			scanleaf = (scanleaf as Leaf).next;
		} while (scanleaf && scanleaf.state !== state);

		// handle tiny nodes
		while (to_merge.length > 0) {
			let leaf: Leaf = to_merge.pop() as Leaf;
			let leaves;
			if (leaf.prev) leaves = [leaf.prev, leaf];
			else if (leaf.next) leaves = [leaf, leaf.next];
			else break;

			let size = leaves[0].data.length + leaves[1].data.length;
			if (2 * size < Leaf.maxNodeSize + Leaf.bestNodeSize)
				mergeLeaves(leaves[0], leaves[1]);
			else balanceLeaves(leaves[0], leaves[1]);
		}

		// update interior nodes
		{
			// topological sort
			let f = new Array<Interior>(); // list of dependency-free nodes
			let parents = new Map<Interior, Interior>(); // map from node to parent
			for (let node of interior) {
				let d = 0;
				if (node.left instanceof Interior && interior.has(node.left)) {
					parents.set(node.left, node);
					d++;
				}
				if (
					node.right instanceof Interior &&
					interior.has(node.right)
				) {
					parents.set(node.right, node);
					d++;
				}

				if (d === 0) f.push(node);
			}
			while (f.length > 0) {
				let node = f.pop() as Interior;
				node.recalc(this.language); // actual update
				interior.delete(node);
				let parent = parents.get(node);
				if (!parent) break;
				if (
					(parent.left instanceof Leaf ||
						!interior.has(parent.left as Interior)) &&
					(parent.right instanceof Leaf ||
						!interior.has(parent.right as Interior))
				) {
					f.push(parent);
				}
			}
			if (f.length > 0)
				throw "[Document.modify] internal error (topological sort failed)";
		}

		// re-balance the tree if it became too high overall
		if (
			this.root.height >
			1.5 * Math.log2(this.root.numberOfLeaves()) + 2
		) {
			let chunks = new Array<Leaf>();
			for (
				let node: Leaf | null = this.begin;
				node !== null;
				node = node.next
			)
				chunks.push(node);
			this.root = this._buildTree(chunks);
		}

		return delta;
	}

	// Given a (potentially large) array, split it into a list of chunks.
	// The list is returned as an array, but it is additionally double-linked internally.
	// The chunks are readily scanned given an initial scanner state.
	// There is rarely a use for calling this function directly.
	_createChunks(data: Uint32Array, state: number) {
		// split it into chunks
		let n = data.length;
		let k = Math.max(1, Math.ceil(n / Leaf.bestNodeSize) | 0);
		let chunks = new Array<Leaf>();
		for (let i = 0; i < k; i++) {
			let begin = ((n * i) / k) | 0;
			let end = ((n * (i + 1)) / k) | 0;
			let cdata = data.slice(begin, end);
			let chunk = new Leaf(cdata, state);
			state = chunk.recalc(this.language);
			chunks.push(chunk);
			if (i > 0) {
				let prev = chunks[i - 1];
				prev.next = chunk;
				chunk.prev = prev;
			}
		}
		return chunks;
	}

	// Build a (more or less) balanced tree on top of an array of leaves (chunks).
	// There is rarely a use for calling this function directly.
	_buildTree(chunks: Array<Leaf>): Node {
		let level = chunks;
		while (level.length > 1) {
			let upper = new Array();
			for (let i = 0; i < level.length; i += 2) {
				if (i + 1 < level.length) {
					let node = new Interior(level[i], level[i + 1]);
					node.recalc(this.language);
					upper.push(node);
				} else upper.push(level[i]);
			}
			level = upper;
		}
		return level[0];
	}

	// offset for converting characters in the range 0:255 to lower case
	static _lower = new Uint8Array([
		0, 0, 0, 0, 0, 0, 0, 0, 0, 0, 0, 0, 0, 0, 0, 0, 0, 0, 0, 0, 0, 0, 0, 0,
		0, 0, 0, 0, 0, 0, 0, 0, 0, 0, 0, 0, 0, 0, 0, 0, 0, 0, 0, 0, 0, 0, 0, 0,
		0, 0, 0, 0, 0, 0, 0, 0, 0, 0, 0, 0, 0, 0, 0, 0, 0, 32, 32, 32, 32, 32,
		32, 32, 32, 32, 32, 32, 32, 32, 32, 32, 32, 32, 32, 32, 32, 32, 32, 32,
		32, 32, 32, 0, 0, 0, 0, 0, 0, 0, 0, 0, 0, 0, 0, 0, 0, 0, 0, 0, 0, 0, 0,
		0, 0, 0, 0, 0, 0, 0, 0, 0, 0, 0, 0, 0, 0, 0, 0, 0, 0, 0, 0, 0, 0, 0, 0,
		0, 0, 0, 0, 0, 0, 0, 0, 0, 0, 0, 0, 0, 0, 0, 0, 0, 0, 0, 0, 0, 0, 0, 0,
		0, 0, 0, 0, 0, 0, 0, 0, 0, 0, 0, 0, 0, 0, 0, 0, 0, 0, 0, 0, 0, 0, 0, 0,
		0, 0, 0, 0, 0, 0, 0, 0, 0, 32, 32, 32, 32, 32, 32, 32, 32, 32, 32, 32,
		32, 32, 32, 32, 32, 32, 32, 32, 32, 32, 32, 32, 0, 32, 32, 32, 32, 32,
		32, 32, 0, 0, 0, 0, 0, 0, 0, 0, 0, 0, 0, 0, 0, 0, 0, 0, 0, 0, 0, 0, 0,
		0, 0, 0, 0, 0, 0, 0, 0, 0, 0, 0, 0,
	]);
}<|MERGE_RESOLUTION|>--- conflicted
+++ resolved
@@ -11,17 +11,13 @@
 // It provides several highly non-trivial methods, but overall it is
 // a rather thin abstraction layer, resulting in the editor fiddling
 // around with some of its internals like cursor and selection.
-export class Document<PropertyT extends object = any> {
+export class Document {
 	readonly language: Language; // language for syntax highlighting and bracket matching
 	root: Node; // document tree
 	begin: Leaf; // begin of double-linked list of leaf nodes
 	end: Leaf; // end of double-linked list of leaf nodes
 	cursor: number = 0; // cursor, equals one selection end
 	selection: number | null = null; // null or the other selection end
-<<<<<<< HEAD
-	properties: Partial<PropertyT> = {}; // possibility to attach arbitrary data to a document, like a file name
-=======
->>>>>>> f1ab51a9
 	private history: Array<Action> = []; // list of transactions
 	private history_pos: number = 0; // number of applied transactions
 	private history_clean: number = 0; // undo position of a "saved" state, which is not considered "dirty"
