import { ParseInput, parseProgram } from "../lang/parser";
import { StringFileID, fileIDToHumanFriendly } from "../lang/parser/file_id";
import { IncludeResolutionList } from "./elements";
import {
	FileID,
	StringFileID,
	fileIDToContextDependentFilename,
	splitFileIDAtColon,
	fileIDToHumanFriendly,
	stringFileID,
} from "../lang/parser/file_id";
import { IncludeResolutionList } from "./elements";
import {
	createCanvas,
	createIDEInterpreter,
	createTurtle,
} from "./elements/create-interpreter";

export type StandaloneCode = {
	/** map from standardized filenames to their contents */
	includeSourceResolutions: Record<StringFileID, string>;
	/**
	 * triples [includingFile, includeOperand, stdFilename], where stdFilename
	 * is in the key set of includeSourceResolutions.
	 */
	includeResolutions: IncludeResolutionList;
	/** standardized filename of entry point file */
	main: StringFileID;
};
export type StandaloneData = {
	code: StandaloneCode;
	mode: "canvas" | "turtle";
};

export async function showStandalonePage(
	container: HTMLElement,
	data: StandaloneData
<<<<<<< HEAD
): void {
=======
) {
>>>>>>> e0d1d764
	const { includeSourceResolutions, includeResolutions } = data.code;
	function resolveIncludeToFileID(
		includingFile: StringFileID,
		includeOperand: string
	): StringFileID | null {
		const relevantTriple = includeResolutions.find(
			(val) => val[0] === includingFile && val[1] === includeOperand
		);
		if (relevantTriple === undefined) {
			console.error(
				`Unexpectedly could not resolve include in ${fileIDToHumanFriendly(
					includingFile
				)} operand "${includeOperand}" to fileID`
			);
			return null;
		}
		return relevantTriple[2];
	}
<<<<<<< HEAD
	function getParseInput(
		fileID: StringFileID
	): ParseInput<StringFileID, false> | null {
=======
	async function getParseInput(
		fileID: StringFileID
	): Promise<ParseInput<StringFileID> | null> {
>>>>>>> e0d1d764
		return {
			filename: fileID,
			source: includeSourceResolutions[fileID],
			resolveIncludeToFileID: resolveIncludeToFileID,
			resolveInclude: getParseInput,
		};
	}
<<<<<<< HEAD
	const mainFile = getParseInput(data.code.main);
	if (!mainFile) {
		console.error("Could not get parse input of main file");
		return; // This has been validated on export
	}

	const { program, errors } = parseProgram(mainFile, false);
	if (program == null) {
		console.error("Could not parse program", errors);
		return; // This has been validated on export
	}
=======
	const mainFile = await getParseInput(data.code.main);
	if (!mainFile) return; // This has been validated on export

	const { program } = await parseProgram(mainFile);
	if (program == null) return; // This has been validated on export
>>>>>>> e0d1d764

	const interpreter = createIDEInterpreter(program);

	switch (data.mode) {
		case "canvas": {
			const canvas = createCanvas(interpreter, container);
			interpreter.service.canvas.dom = canvas;
			container.replaceChildren(canvas);

			// allow keyboard input
			container.tabIndex = -1;
			container.focus();
			break;
		}
		case "turtle": {
			const turtle = createTurtle(container);
			container.style.alignContent = "center";
			container.style.textAlign = "center";
			interpreter.service.turtle.dom = turtle;
			container.replaceChildren(turtle);
			break;
		}
	}

	interpreter.run();
}<|MERGE_RESOLUTION|>--- conflicted
+++ resolved
@@ -1,15 +1,6 @@
 import { ParseInput, parseProgram } from "../lang/parser";
+import { IncludeResolutionList } from "./elements";
 import { StringFileID, fileIDToHumanFriendly } from "../lang/parser/file_id";
-import { IncludeResolutionList } from "./elements";
-import {
-	FileID,
-	StringFileID,
-	fileIDToContextDependentFilename,
-	splitFileIDAtColon,
-	fileIDToHumanFriendly,
-	stringFileID,
-} from "../lang/parser/file_id";
-import { IncludeResolutionList } from "./elements";
 import {
 	createCanvas,
 	createIDEInterpreter,
@@ -35,11 +26,7 @@
 export async function showStandalonePage(
 	container: HTMLElement,
 	data: StandaloneData
-<<<<<<< HEAD
-): void {
-=======
 ) {
->>>>>>> e0d1d764
 	const { includeSourceResolutions, includeResolutions } = data.code;
 	function resolveIncludeToFileID(
 		includingFile: StringFileID,
@@ -58,15 +45,9 @@
 		}
 		return relevantTriple[2];
 	}
-<<<<<<< HEAD
-	function getParseInput(
-		fileID: StringFileID
-	): ParseInput<StringFileID, false> | null {
-=======
 	async function getParseInput(
 		fileID: StringFileID
 	): Promise<ParseInput<StringFileID> | null> {
->>>>>>> e0d1d764
 		return {
 			filename: fileID,
 			source: includeSourceResolutions[fileID],
@@ -74,25 +55,17 @@
 			resolveInclude: getParseInput,
 		};
 	}
-<<<<<<< HEAD
-	const mainFile = getParseInput(data.code.main);
+	const mainFile = await getParseInput(data.code.main);
 	if (!mainFile) {
 		console.error("Could not get parse input of main file");
 		return; // This has been validated on export
 	}
 
-	const { program, errors } = parseProgram(mainFile, false);
+	const { program, errors } = await parseProgram(mainFile);
 	if (program == null) {
 		console.error("Could not parse program", errors);
 		return; // This has been validated on export
 	}
-=======
-	const mainFile = await getParseInput(data.code.main);
-	if (!mainFile) return; // This has been validated on export
-
-	const { program } = await parseProgram(mainFile);
-	if (program == null) return; // This has been validated on export
->>>>>>> e0d1d764
 
 	const interpreter = createIDEInterpreter(program);
 
