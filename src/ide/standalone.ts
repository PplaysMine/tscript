--- conflicted
+++ resolved
@@ -1,12 +1,5 @@
 import { ParseInput, parseProgram } from "../lang/parser";
-import {
-	FileID,
-	StringFileID,
-	fileIDToContextDependentFilename,
-	splitFileIDAtColon,
-	fileIDToHumanFriendly,
-	stringFileID,
-} from "../lang/parser/file_id";
+import { StringFileID, fileIDToHumanFriendly } from "../lang/parser/file_id";
 import { IncludeResolutionList } from "./elements";
 import {
 	createCanvas,
@@ -68,16 +61,11 @@
 		return; // This has been validated on export
 	}
 
-<<<<<<< HEAD
 	const { program, errors } = parseProgram(mainFile, false);
 	if (program == null) {
 		console.error("Could not parse program", errors);
 		return; // This has been validated on export
 	}
-=======
-	const { program } = parseProgram(mainFile, false);
-	if (program == null) return; // This has been validated on export
->>>>>>> f1ab51a9
 
 	const interpreter = createIDEInterpreter(program);
 
