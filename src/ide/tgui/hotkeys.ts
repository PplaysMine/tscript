import { modal } from "./modals";

// global mapping of hotkeys to handlers
let hotkeys = {};
let hotkeyElement = null;

/**
 * register a new hotkey, check for conflicts
 */
export function setHotkey(hotkey: string, handler: (event: MouseEvent) => any) {
	if (!hotkey) return;
	hotkey = normalizeHotkey(hotkey);
	if (hotkeys.hasOwnProperty(hotkey))
		throw (
			"[tgui.setHotkey] hotkey conflict; key '" +
			hotkey +
			"' is already taken"
		);
	hotkeys[hotkey] = handler;
}

/** remove a hotkey */
export function releaseHotkey(hotkey) {
	if (!hotkey) return;
	delete hotkeys[normalizeHotkey(hotkey)];
}

/** remove all hotkeys */
export function releaseAllHotkeys() {
	hotkeys = {};
}

/** return true if the hotkey is in use */
export function hotkey(hotkey) {
	return hotkeys.hasOwnProperty(normalizeHotkey(hotkey));
}

/** enable hotkeys only if the given element is visible */
export function setHotkeyElement(element) {
	hotkeyElement = element;
}

/** normalize the hotkey to lowercase */
export function normalizeHotkey(hotkey) {
	let pos = hotkey.lastIndexOf("-") + 1;
	let key = hotkey.substr(pos);
	if (key.length == 1) return hotkey.substr(0, pos) + key.toLowerCase();
	else return hotkey;
}

/** register a global key listener for hotkey events */
document.addEventListener("keydown", function (event) {
	if (modal.length > 0) {
		// redirect key events to the topmost dialog
		let dlg = modal[modal.length - 1];
		if (!dlg.onKeyDownOverride) {
			if (event.key == "Escape") {
				return dlg.handleClose(event);
			}
			if (event.key == "F1") {
				return dlg.handleHelp?.(event);
			} else if (
				event.key == "Enter" &&
				dlg.hasOwnProperty("enterConfirms") &&
				dlg.enterConfirms
			) {
				return dlg.handleDefault(event);
			}
		}

		if (dlg.hasOwnProperty("onKeyDown")) {
			dlg.onKeyDown(event);
			return false;
		}
	} else {
		if (hotkeyElement && !isElementInViewport(hotkeyElement)) return true;

		// compose the key code string
		let key = event.key;
		if (event.altKey) key = "alt-" + key;
		if (event.ctrlKey) key = "control-" + key;
		if (event.shiftKey) key = "shift-" + key;
		key = normalizeHotkey(key);

		// handle global hotkeys
		if (hotkeys.hasOwnProperty(key)) {
<<<<<<< HEAD
=======
			hotkeys[key](event);
>>>>>>> 41d6c40c
			event.preventDefault();
			event.stopPropagation();
			await hotkeys[key](event);
		}
	}
	return true;
});

/**
 * check whether an element is currently visible to the user
 * https://stackoverflow.com/a/7557433
 */
function isElementInViewport(element) {
	var rect = element.getBoundingClientRect();
	if (rect.width == 0 || rect.height == 0) return false;
	if (
		rect.top >=
		(window.innerHeight || document.documentElement.clientHeight)
	)
		return false;
	if (rect.bottom < 0) return false;
	if (
		rect.left >= (window.innerWidth || document.documentElement.clientWidth)
	)
		return false;
	if (rect.right < 0) return false;
	return true;
}<|MERGE_RESOLUTION|>--- conflicted
+++ resolved
@@ -84,13 +84,9 @@
 
 		// handle global hotkeys
 		if (hotkeys.hasOwnProperty(key)) {
-<<<<<<< HEAD
-=======
 			hotkeys[key](event);
->>>>>>> 41d6c40c
 			event.preventDefault();
 			event.stopPropagation();
-			await hotkeys[key](event);
 		}
 	}
 	return true;
