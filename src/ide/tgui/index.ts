--- conflicted
+++ resolved
@@ -323,7 +323,6 @@
 		node_id: string
 	) => Promise<TreeNodeInfo<NodeDataT>> | TreeNodeInfo<NodeDataT>;
 	/** event handler, taking an "event" argument */
-<<<<<<< HEAD
 	nodeclick?: (
 		event: MouseEvent,
 		value: NodeDataT,
@@ -345,23 +344,31 @@
 }
 
 interface TreeControlState<NodeDataT> {
-	// .value: JS value represented by the tree node, or null for the root node
-	value: null | NodeDataT;
-	// .open: boolean indicating whether the node is "opened" or "closed", relevant only if .children.length > 0
+	/**
+	 * JS value represented by the tree node, or null for the root node
+	 */
+	value: NodeDataT | null;
+	/**
+	 * boolean indicating whether the node is "opened" or "closed",
+	 * relevant only if .children.length > 0
+	 */
 	open: boolean;
-	// .expanded: boolean indicating whether the node's children have already been created
+	/**
+	 * boolean indicating whether the node's children have already
+	 * been created
+	 */
 	expanded: boolean;
-	// .main: main DOM element, a table, can be null for the root node
+	/** main DOM element, a table, can be null for the root node */
 	main: HTMLElement | null;
-	// .childrows: array of table rows of the child elements
+	/** array of table rows of the child elements */
 	childrows: HTMLTableRowElement[];
-	// .toggle: DOM element for toggling open/close
+	/** DOM element for toggling open/close */
 	toggle: HTMLElement | null;
-	// .element: DOM element for the value
+	/** DOM element for the value */
 	element: HTMLElement | null;
-	// .children: array of sub-states
+	/** .children: array of sub-states */
 	children: TreeControlState<NodeDataT>[];
-	id: "";
+	id: string;
 }
 
 export type NodeEventHandler<
@@ -410,79 +417,7 @@
 
 		this.description = description;
 		this.dom = element;
-		this.root = state as unknown as TreeControlState<NodeDataT>;
-=======
-	nodeclick?: (event: MouseEvent, value: NodeDataT, id: string) => any;
-}
-
-interface TreeControlState<NodeDataT> {
-	/**
-	 * JS value represented by the tree node, or null for the root node
-	 */
-	value: NodeDataT | null;
-	/**
-	 * boolean indicating whether the node is "opened" or "closed",
-	 * relevant only if .children.length > 0
-	 */
-	open: boolean;
-	/**
-	 * boolean indicating whether the node's children have already
-	 * been created
-	 */
-	expanded: boolean;
-	/** main DOM element, a table, can be null for the root node */
-	main: HTMLElement | null;
-	/** array of table rows of the child elements */
-	childrows: HTMLTableRowElement[];
-	/** DOM element for toggling open/close */
-	toggle: HTMLElement | null;
-	/** DOM element for the value */
-	element: HTMLElement | null;
-	/** .children: array of sub-states */
-	children: TreeControlState<NodeDataT>[];
-	id: string;
-}
-
-export class TreeControl<NodeDataT> {
-	readonly description: Readonly<Omit<TreeDescription<NodeDataT>, "info">>;
-	private readonly dom: HTMLElement;
-	private root: TreeControlState<NodeDataT>;
-	private numberOfNodes: number;
-	/** Map from state.element.id to state */
-	private element2state: Record<string, TreeControlState<NodeDataT>>;
-	/** Map from state.id to state */
-	private id2state: Record<string, TreeControlState<NodeDataT>>;
-	// preserved across updates
-	private readonly id2open: Record<string, boolean>;
-	private info: TreeDescription<NodeDataT>["info"];
-	/** Index of the row a node in the tree that is supposed to be visible. */
-	private visible: number | null;
-
-	constructor(description: Readonly<TreeDescription<NodeDataT>>) {
-		// control with styling
-		let element = createElement({
-			...description,
-			type: "div",
-			classname: "tgui tgui-control tgui-tree",
-		});
-
-		// create the root state, serving as a dummy holding the tree's top-level nodes
-		let state: TreeControlState<NodeDataT> = {
-			value: null,
-			id: "",
-			open: true,
-			expanded: false,
-			main: element,
-			childrows: [],
-			toggle: null,
-			element: null,
-			children: [],
-		};
-
-		this.description = description;
-		this.dom = element;
 		this.root = state;
->>>>>>> 941a551a
 		this.numberOfNodes = 0;
 		this.element2state = {};
 		this.id2state = {};
@@ -490,11 +425,6 @@
 		this.info = description.info;
 		this.visible = null;
 	}
-<<<<<<< HEAD
-
-	// recursively add elements to the reverse lookup
-	updateLookup(state: TreeControlState<NodeDataT>) {
-=======
 
 	/**
 	 * Update the tree to represent new data, i.e., replace the stored
@@ -546,26 +476,18 @@
 
 	/** recursively add elements to the reverse lookup */
 	private updateLookup(state: TreeControlState<NodeDataT>) {
->>>>>>> 941a551a
 		if (state.element) this.element2state[state.element.id] = state;
 		if (state.id) this.id2state[state.id] = state;
 		for (let i = 0; i < state.children.length; i++)
 			this.updateLookup(state.children[i]);
 	}
 
-<<<<<<< HEAD
-	// As part of createInternalTree, this function creates the actual
-	// child nodes. It is called when the node is opened for the first
-	// time, or if the node is created in the opened state.
-	async createChildNodes(
-=======
 	/**
 	 * As part of createInternalTree, this function creates the actual
 	 * child nodes. It is called when the node is opened for the first
 	 * time, or if the node is created in the opened state.
 	 */
 	private async createChildNodes(
->>>>>>> 941a551a
 		state: TreeControlState<NodeDataT>,
 		result: TreeNodeInfo<NodeDataT>
 	) {
@@ -599,13 +521,8 @@
 		state.expanded = true;
 	}
 
-<<<<<<< HEAD
-	// Recursively create a new state and DOM tree.
-	async createInternalTree(value: NodeDataT | null, id: string) {
-=======
 	/** Recursively create a new state and DOM tree. */
 	private async createInternalTree(value: NodeDataT | null, id: string) {
->>>>>>> 941a551a
 		console.assert(this.info);
 		const resultPromise = await this.info!(value, id);
 		let result: TreeNodeInfo<NodeDataT>;
@@ -616,11 +533,7 @@
 		}
 
 		// create a new state
-<<<<<<< HEAD
-		const state = {
-=======
 		const state: TreeControlState<NodeDataT> = {
->>>>>>> 941a551a
 			value: value,
 			id: id,
 			open:
@@ -647,7 +560,7 @@
 					  }),
 			element: value === null ? null : result.element ?? null,
 			children: [],
-		} as unknown as TreeControlState<NodeDataT>;
+		};
 
 		if (value !== null) {
 			// create a table cell for the element
@@ -730,7 +643,6 @@
 			// make the element clickable
 			if (this.description.nodeclick) {
 				td2.style.cursor = "pointer";
-<<<<<<< HEAD
 				td2.addEventListener(
 					"click",
 					eventHandlerWrapper(this.description.nodeclick!)
@@ -748,13 +660,6 @@
 			}
 			if (this.description.cursorStyle) {
 				td2.style.cursor = this.description.cursorStyle;
-=======
-				td2.addEventListener("click", (event: MouseEvent) => {
-					let element = td2.children[0];
-					let state = this.element2state[element.id];
-					this.description.nodeclick!(event, state.value!, state.id);
-				});
->>>>>>> 941a551a
 			}
 		}
 
@@ -774,58 +679,6 @@
 	}
 }
 
-<<<<<<< HEAD
-	/**
-	 * Update the tree to represent new data, i.e., replace the stored
-	 * info function and apply the new function to obtain the tree. If no info
-	 * is provided, then it rust (re-) renders.
-	 */
-	async update(info?: TreeDescription<NodeDataT>["info"]) {
-		// store the new info object for later use
-		if (info) {
-			this.info = info;
-		}
-		console.assert(this.info);
-		this.visible = null;
-		this.numberOfNodes = 0;
-
-		// clear the root DOM element
-		clearElement(this.dom);
-
-		// update the state and the DOM based on info
-		this.root = await this.createInternalTree(null, "");
-
-		// prepare reverse lookup
-		this.element2state = {};
-		this.id2state = {};
-		this.updateLookup(this.root);
-
-		// scroll a specific element into view
-		if (this.visible !== null) {
-			await Promise.resolve();
-			let h = this.dom.clientHeight;
-			let y = (this.dom.scrollHeight * this.visible) / this.numberOfNodes;
-			if (
-				y < this.dom.scrollTop + 0.1 * h ||
-				y >= this.dom.scrollTop + 0.9 * h
-			) {
-				y -= 0.666 * h;
-				if (y < 0) y = 0;
-				this.dom.scrollTop = y;
-			}
-		}
-	}
-
-	// obtain the value corresponding to a DOM element
-	value(element: HTMLElement) {
-		if (!this.element2state.hasOwnProperty(element.id))
-			throw "[tgui TreeControl.get] unknown element";
-		return this.element2state[element.id].value;
-	}
-}
-
-=======
->>>>>>> 941a551a
 /**
  * Create a new tree control.
  * The tree content is determined by the function description.info.
