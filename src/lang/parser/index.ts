import { ErrorHelper } from "../errors/ErrorHelper";
import { create_breakpoint } from "../interpreter/interpreter_helper";
import { ProgramRoot } from "../interpreter/program-elements";
import { core } from "../tscript-lib/core";
import { lib_canvas } from "../tscript-lib/lib-canvas";
import { lib_math } from "../tscript-lib/lib-math";
import { lib_turtle } from "../tscript-lib/lib-turtle";
import { lib_audio } from "../tscript-lib/lib-audio";
import { scopestep } from "../helpers/steps";
import { simfalse } from "../helpers/sims";
import { parse_statement_or_declaration } from "./parse_statementordeclaration";
import { parse_include } from "./parse_include";
import { FileID, stringFileID } from "./file_id";

export interface ParserPosition {
	/** filename or null */
	filename: FileID | null;

	/** zero-based position in the source code string */
	pos: number;

	/** one-based line number */
	line: number;

	/** zero-based character number within the line */
	ch: number;

	/** sequential character index respecting include order */
	totalpos: number;
}

type ErrorPosition = Partial<Pick<ParserPosition, "filename" | "line" | "ch">>;
export type ParseError = ErrorPosition & {
	type: "error";
	message: string;
	href: string;
	name?: "Parse Error";
};
type ParseWarning = ErrorPosition & {
	type: "warning";
	message: string;
};
type ParseErrorOrWarning = ParseError | ParseWarning;

export interface ParserState extends ParserPosition {
	/** program tree to be built during parsing */
	program: ProgramRoot;

	/** current source code */
	source: string;

	/** stack of nested indentation widths */
	indent: number[];

	/** implementation of built-in functions */
	impl: object | null;

	/** @returns whether the parser has builtin implementations attached */
	builtin(this: ParserState): boolean;

	/**
	 * Sets the code to be parsed
	 *
	 * @param source the code to parse
	 * @param impl builtin implementations to attach to functions and constructors
	 * @param filename the filename related to the code
	 */
	setSource(
		this: ParserState,
		source: string,
		impl?: object | null,
		filename?: FileID | null
	): void;

	/** @returns Whether there is text to parse and no errors have occurred */
	good(this: ParserState): boolean;

	/** inverse of {@link good} */
	bad(this: ParserState): boolean;

	/** @returns whether the end of the code has been reached */
	eof(this: ParserState): boolean;

	/**
	 * Emits an error. The error will be added to the state and also thrown.
	 *
	 * @param path the error path
	 * @param args formatting arguments for the error
	 */
	error(
		this: ParserState,
		path: string,
		args?: { toString(): string }[]
	): never;

	/**
	 * Emits a warning
	 *
	 * @param msg the message
	 */
	warning(this: ParserState, msg: string): void;

	/** @returns the current character at {@link pos} */
	current(this: ParserState): string;

	/** @returns the character at {@link pos} + 1 */
	next(this: ParserState): string;

	/**
	 * @param num the lookahead offset
	 * @returns the character at {@link pos} + {@link num}
	 */
	lookahead(this: ParserState, num: number): string;

	/** @returns the current position of the parser */
	get(this: ParserState): ParserPosition;

	/** Sets the current position */
	set(this: ParserState, pos: ParserPosition): void;

	/** @returns the current indentation level in spaces */
	indentation(this: ParserState): number;

	/**
	 * Advance the parser by {@link n} characters
	 *
	 * @param n the amount of characters to advance by (defaults to 1)
	 */
	advance(this: ParserState, n?: number): void;

	/** Skip whitespace and comments */
	skip(this: ParserState): void;
}

export interface ParseOptions {
	/** @default false */
	checkstyle: boolean;
}

export const defaultParseOptions: ParseOptions = {
	checkstyle: false,
};

/**
 * If `AllowWait` is `false`, evaluates to `T`; if `AllowWait` is `true`,
 * evaluates to `T | Promise<T>`.
 */
export type ConditionallyIncludePromisified<T, AllowAwait extends boolean> =
	| T
	| (AllowAwait extends true ? Promise<T> : never);
/**
 * @param AllowAwait If true, resolveInclude may also return Promise
 */
export interface ParseInput<
	FileIDT extends FileID = FileID,
	AllowAwait extends boolean = true
> {
	/** file id as returned by ParseInput.resolveIncludeToFileID. */
	filename: FileIDT;
	/** file content / source code associated with this ParseInput */
	source: string;

	/**
	 * Resolve an include statement to a FileID.
	 *
	 * @param includingFile `ParseInput.filename` of the file where the include
	 * statement occured
	 * @param includeOperand the filename as specified in the include statement
	 * @returns the FileID or `null` if could not be resolved
	 */
	resolveIncludeToFileID: (
		includingFile: FileIDT,
		includeOperand: string
	) => FileIDT | null;

	/**
	 * Given a FileID for an include, return corresponding
	 * `ParseInput`, or `null` to signal that it is invalid.
	 */
	resolveInclude(
		fileID: FileIDT
	): ConditionallyIncludePromisified<this | null, AllowAwait>;
}

export interface ParseResult {
	program: ProgramRoot | null;
	/** non-empty if {@link program} is null */
	errors: ParseErrorOrWarning[];
}

export function parseProgramFromString(
	source: string,
	options?: ParseOptions
): ParseResult {
	return parseProgram(
		{
			filename: stringFileID("main"),
			source,
			resolveInclude: () => null,
			resolveIncludeToFileID: () => null,
		},
		false,
		options
	);
}

/**
 * @param allowAwait corresponds to AllowAwait type parameter. If true,
 * mainInput.resolveInclude may return a promise and parseProgram also returns a
 * promise. true by default.
 * @param options `defaultParseOptions` by default
 */
export function parseProgram<
	ParseInputT extends ParseInput<any, AllowAwait>,
	AllowAwait extends boolean
>(
	mainInput: ParseInputT,
	allowAwait: AllowAwait,
	options?: ParseOptions
): AllowAwait extends true ? Promise<ParseResult> : ParseResult;
export function parseProgram<FileIDT extends FileID>(
	mainInput: ParseInput<FileIDT, any>,
	allowAwait: boolean = true,
	options: ParseOptions = defaultParseOptions
): Promise<ParseResult> | ParseResult {
	/** List of filenames of all included ParseInputs */
	const includedFiles = new Set<FileIDT>();
	/** list of errors */
	const errors: ParseErrorOrWarning[] = [];
	const program = createEmptyProgram();
	const state = createParserState(program, errors);

	/**
	 * Parse one library or program from a string, optionally attaching built-in implementations.
	 * Includes are not supported.
	 */
	function parseString(
		source: string,
		impl: any = null,
		filename: FileIDT | null = null
	) {
		state.setSource(source, impl, filename);
		while (state.good()) {
			let inc = parse_include(state, program, options);
			if (inc !== null) {
				// includes are not allowed
				// pretend the file was not found
				state.set(inc.position);
				state.error("/argument-mismatch/am-48", [inc.filename]);
			} else {
				let p = parse_statement_or_declaration(state, program, options);
				program.commands.push(p);
				program.children.push(p);
			}
		}
	}

	/**
	 * Parse one library or program from a file. Includes are supported.
	 *
	 * To support runtime switching between async and sync, parseFile and
	 * parseFileAsync both use parseFileGenerator under the hood
	 * and only act as event loops for the returned Generator. In parseFile, all
	 * yields are evaluated to its operand, which allows the function to remain
	 * synchronous. In parseFileAsync, yields are evaluated to the awaited value
	 * of the operand, thus making yields in parseFileGenerator equivalent to
	 * awaits.
	 */
	function parseFile(file: ParseInput<FileIDT, any>) {
		const gen = parseFileGenerator(file);
		// let yield expressions always evaluate to its operand
		for (let e = gen.next(); !e.done; e = gen.next(e.value)) {
			if (e.value instanceof Promise) {
				throw new Error("Unexpected Promise, async not allowed");
			}
		}
	}
	async function parseFileAsync(
		file: ParseInput<FileIDT, any>
	): Promise<void> {
		const gen = parseFileGenerator(file);
		let e = gen.next();
		while (!e.done) {
			// pass control to event loop and get result
			const awaitedVal = await e.value;
			// continue generator and provide result
			e = gen.next(awaitedVal);
		}
	}
	/**
	 * Depending on where this is called, yield corresponds to either just
	 * return the value (expecting it to not be a promise), or awaiting it if it
	 * is a promise.
	 */
	function* parseFileGenerator(
		file: ParseInput<FileIDT, any>
	): Generator<
		| ParseInput<FileIDT, any>
		| null
		| Promise<ParseInput<FileIDT, any> | null>,
		void,
		ParseInput<any> | null
	> {
		includedFiles.add(file.filename);
		state.setSource(file.source, null, file.filename);
		while (state.good()) {
			const inc = parse_include(state, program, options);
			if (inc === null) {
				let p = parse_statement_or_declaration(state, program, options);
				program.commands.push(p);
				program.children.push(p);
				continue;
			}

			const targetFileID = file.resolveIncludeToFileID(
				file.filename,
				inc.filename
			);
			if (targetFileID === null) {
				// the include could not be resolved
				state.set(inc.position);
				state.error("/argument-mismatch/am-48", [inc.filename]);
				return;
			}

			if (includedFiles.has(targetFileID)) {
				continue;
			}

			const targetFile = yield file.resolveInclude(targetFileID);
			if (targetFile === null) {
				// the file was not found
				state.set(inc.position);
				state.error("/argument-mismatch/am-48", [inc.filename]);
				return;
			}

			// safe the state
			let backup = {
				source: state.source,
				pos: state.pos,
				line: state.line,
				filename: state.filename,
				ch: state.ch,
				indent: state.indent.slice(),
			};

			// import the file
			yield* parseFileGenerator(targetFile);

			// restore the state
			state.source = backup.source;
			state.pos = backup.pos;
			state.line = backup.line;
			state.filename = backup.filename;
			state.ch = backup.ch;
			state.indent = backup.indent;
		}
	}

	try {
		// pass 1: build an abstract syntax tree

		// parse the language core
		parseString(core.source, core.impl);

		// parse the built-in libraries
		parseString(lib_math.source, lib_math.impl);
		parseString(lib_turtle.source, lib_turtle.impl);
		parseString(lib_canvas.source, lib_canvas.impl);
		parseString(lib_audio.source, lib_audio.impl);
		program.where = state.get();
<<<<<<< HEAD
		const afterParse = () => {
			program.lines = state.line;
=======
	} catch (e) {
		handleError(e);
		return constructResult();
	}

	if (allowAwait) {
		return (async () => {
			try {
				await parseFileAsync(mainInput);
				afterParse();
			} catch (e) {
				handleError(e);
			}
			return constructResult();
		})();
	} else {
		try {
			parseFile(mainInput);
			afterParse();
		} catch (e) {
			handleError(e);
		}
		return constructResult();
	}

	function afterParse() {
		program.lines = state.line;

		// append an "end" breakpoint
		state.skip();
		if (
			!program.breakpoints[mainInput.filename].hasOwnProperty(state.line)
		) {
			// create and register a new breakpoint
			let b = create_breakpoint(program, state);
			program.breakpoints[mainInput.filename][state.line] = b;
			program.commands.push(b);
		}
>>>>>>> f1ab51a9

			// append an "end" breakpoint
			state.skip();
			if (
				!program.breakpoints[mainInput.filename].hasOwnProperty(
					state.line
				)
			) {
				// create and register a new breakpoint
				let b = create_breakpoint(program, state);
				program.breakpoints[mainInput.filename][state.line] = b;
				program.commands.push(b);
			}

			// pass 2: resolve all names
			compilerPass(state, "Resolve");

<<<<<<< HEAD
			// further passes may follow in the future, e.g., for optimizations
			// compilerPass("Optimize");
		};

		// both branches are equivalent up to the first awaiting
		if (allowAwait) {
			return parseFileAsync(mainInput)
				.then(afterParse)
				.catch(handleError)
				.then(constructResult);
		} else {
			parseFile(mainInput);
			afterParse();
		}
	} catch (ex: any) {
		handleError(ex);
	}
	return constructResult();
=======
		// further passes may follow in the future, e.g., for optimizations
		// compilerPass("Optimize");
	}
>>>>>>> f1ab51a9

	function constructResult() {
		return errors.length > 0
			? { program: null, errors }
			: { program, errors: [] };
	}

	function handleError(ex: any) {
		// ignore the actual exception and rely on state.errors instead
		if (ex.name !== "Parse Error") {
			// report an internal parser error
			errors.push({
				type: "error",
				href: "#/errors/internal/ie-1",
				message: ErrorHelper.composeError("/internal/ie-1", [
					ErrorHelper.ex2string(ex),
				]),
			});
		}
	}
}

/** recursive compiler pass through the syntax tree */
function compilerPass(state: ParserState, passname: string) {
	let forward = "pass" + passname;
	let backward = "pass" + passname + "Back";
	let all = new Set();
	function rec(pe) {
		if (all.has(pe)) return;
		all.add(pe);
		if (pe.hasOwnProperty("petype") && pe.hasOwnProperty(forward)) {
			let w = state.get();
			if (pe.hasOwnProperty("where")) state.set(pe.where);
			pe[forward](state);
			delete pe[forward];
			state.set(w);
		}
		if (pe.hasOwnProperty("children")) {
			for (let sub of pe.children) rec(sub);
		}
		if (pe.hasOwnProperty("petype") && pe.hasOwnProperty(backward)) {
			let w = state.get();
			if (pe.hasOwnProperty("where")) state.set(pe.where);
			pe[backward](state);
			delete pe[backward];
			state.set(w);
		}
	}
	rec(state.program);
}

/** creates the initial program structure */
export const createEmptyProgram = (): ProgramRoot => ({
	petype: "global scope",
	children: [],
	parent: null, // top of the hierarchy
	commands: [],
	types: [],
	names: {},
	variables: [],
	breakpoints: {},
	lines: 0,
	step: scopestep, // execute all commands within the scope
	sim: simfalse, // simulate commands
});

const createParserState = (
	program: ProgramRoot,
	errors: ParseErrorOrWarning[]
): ParserState => ({
	program,
	source: "",
	pos: 0,
	line: 1,
	filename: null,
	ch: 0,
	totalpos: 0,
	indent: [0],
	impl: null,
	builtin() {
		return this.impl !== null;
	},
	setSource(
		source: string,
		impl: any = null,
		filename: FileID | null = null
	) {
		this.source = source;
		this.impl = impl;
		this.filename = filename;
		if (filename != undefined) this.program.breakpoints[filename] = {};
		this.pos = 0;
		this.line = 1;
		this.ch = 0;
		this.skip();
	},
	good() {
		return this.pos < this.source.length && errors.length === 0;
	},
	bad() {
		return !this.good();
	},
	eof() {
		return this.pos >= this.source.length;
	},
	error(path, args) {
		if (typeof args === "undefined") args = [];
		let msg = ErrorHelper.composeError(path, args);
		let err: ParseError = {
			type: "error",
			filename: this.filename,
			line: this.line,
			ch: this.ch,
			message: msg,
			href: "#/errors" + path,
			name: "Parse Error",
		};
		errors.push(err);

		//let pe:any = ErrorHelper.getError(path, args, undefined, this.line, this.ch);
		//let pe:any = new ParseError("err");
		//pe.href = "#/errors" + path;
		throw err;
	},
	warning(msg) {
		errors.push({
			type: "warning",
			filename: this.filename,
			line: this.line,
			message: msg,
		});
	},
	current() {
		return this.pos >= this.source.length ? "" : this.source[this.pos];
	},
	lookahead(num) {
		return this.pos + num >= this.source.length
			? ""
			: this.source[this.pos + num];
	},
	next() {
		return this.lookahead(1);
	},
	get() {
		return {
			pos: this.pos,
			line: this.line,
			ch: this.ch,
			totalpos: this.totalpos,
			filename: this.filename,
		};
	},
	set(where) {
		this.pos = where.pos;
		this.line = where.line;
		this.ch = where.ch;
		this.totalpos = where.totalpos;
		this.filename = where.filename;
	},
	indentation() {
		let w = 0;
		for (let i = this.pos - this.ch; i < this.pos; i++) {
			let c = this.source[i];
			if (c === " ") w++;
			else if (c === "\t") {
				w += 4;
				w -= w % 4;
			} else break;
		}
		return w;
	},
	advance(n) {
		if (typeof n === "undefined") n = 1;

		if (this.pos + n > this.source.length)
			n = this.source.length - this.pos;
		for (let i = 0; i < n; i++) {
			let c = this.current();
			if (c === "\n") {
				this.line++;
				this.ch = 0;
			}
			this.pos++;
			this.ch++;
			this.totalpos++;
		}
	},
	skip() {
		while (this.good()) {
			let c = this.current();
			if (c === "#") {
				this.pos++;
				this.ch++;
				this.totalpos++;
				if (this.current() === "*") {
					this.pos++;
					this.ch++;
					this.totalpos++;
					let star = false;
					while (this.good()) {
						if (this.current() === "\n") {
							this.pos++;
							this.line++;
							this.ch = 0;
							this.totalpos++;
							star = false;
							continue;
						}
						if (star && this.current() === "#") {
							this.pos++;
							this.ch++;
							this.totalpos++;
							break;
						}
						star = this.current() === "*";
						this.pos++;
						this.ch++;
					}
				} else {
					while (this.good() && this.current() !== "\n") {
						this.pos++;
						this.ch++;
						this.totalpos++;
					}
				}
				continue;
			}
			if (
				c !== " " &&
				c !== "\u00a0" &&
				c !== "\t" &&
				c !== "\r" &&
				c !== "\n"
			)
				break;
			if (c === "\n") {
				this.line++;
				this.ch = 0;
			} else this.ch++;
			this.pos++;
			this.totalpos++;
		}
	},
});<|MERGE_RESOLUTION|>--- conflicted
+++ resolved
@@ -370,10 +370,6 @@
 		parseString(lib_canvas.source, lib_canvas.impl);
 		parseString(lib_audio.source, lib_audio.impl);
 		program.where = state.get();
-<<<<<<< HEAD
-		const afterParse = () => {
-			program.lines = state.line;
-=======
 	} catch (e) {
 		handleError(e);
 		return constructResult();
@@ -412,48 +408,13 @@
 			program.breakpoints[mainInput.filename][state.line] = b;
 			program.commands.push(b);
 		}
->>>>>>> f1ab51a9
-
-			// append an "end" breakpoint
-			state.skip();
-			if (
-				!program.breakpoints[mainInput.filename].hasOwnProperty(
-					state.line
-				)
-			) {
-				// create and register a new breakpoint
-				let b = create_breakpoint(program, state);
-				program.breakpoints[mainInput.filename][state.line] = b;
-				program.commands.push(b);
-			}
-
-			// pass 2: resolve all names
-			compilerPass(state, "Resolve");
-
-<<<<<<< HEAD
-			// further passes may follow in the future, e.g., for optimizations
-			// compilerPass("Optimize");
-		};
-
-		// both branches are equivalent up to the first awaiting
-		if (allowAwait) {
-			return parseFileAsync(mainInput)
-				.then(afterParse)
-				.catch(handleError)
-				.then(constructResult);
-		} else {
-			parseFile(mainInput);
-			afterParse();
-		}
-	} catch (ex: any) {
-		handleError(ex);
-	}
-	return constructResult();
-=======
+
+		// pass 2: resolve all names
+		compilerPass(state, "Resolve");
+
 		// further passes may follow in the future, e.g., for optimizations
 		// compilerPass("Optimize");
 	}
->>>>>>> f1ab51a9
 
 	function constructResult() {
 		return errors.length > 0
